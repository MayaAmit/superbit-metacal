--- conflicted
+++ resolved
@@ -104,32 +104,14 @@
         # This step both applies selection cuts and generates shear-calibrated
         # tangential ellipticity moments
 
-<<<<<<< HEAD
-        # Write to file
-        newtab=Table()
-        newtab.add_columns([self.mcCat['id'],self.mcCat['ALPHAWIN_J2000'],self.mcCat['ALPHAWIN_J2000']],names=['id','ra','dec'])
-        # newtab.add_columns([self.mcCat['X_IMAGE_mcal'],self.mcCat['Y_IMAGE_mcal']],names=['X_IMAGE','Y_IMAGE'])
-        newtab.add_columns([self.mcCat['X_IMAGE'],self.mcCat['Y_IMAGE']],names=['X_IMAGE_mcal','Y_IMAGE_mcal'])
-        try:
-            newtab.add_columns([self.mcCat['nfw_g1'],self.mcCat['nfw_g2'],self.mcCat['redshift']],names=['nfw_g1','nfw_g2','redshift'])
-            newtab.add_columns([self.mcCat['g1_MC'],self.mcCat['g2_MC']],names=['g1_MC','g2_MC'])
-        except:
-            pass
-        newtab.add_columns([self.mcCat['g_noshear'][:,0],self.mcCat['g_noshear'][:,1]],names=['g1_noshear','g2_noshear'])
-        newtab.add_columns([self.mcCat['r11'][:,0],self.mcCat['g_noshear'][:,1]],names=['g1_noshear','g2_noshear'])
-        newtab.add_columns([self.mcCat['g1_Rinv'],self.mcCat['g2_Rinv']],names=['g1_Rinv','g2_Rinv'])
-        newtab.add_columns([self.mcCat['T_noshear'],self.mcCat['Tpsf_noshear'],self.mcCat['flux_noshear']],\
-                               names=['T_noshear','Tpsf_noshear','flux'])
-=======
         qualcuts = self._compute_metacal_quantities()
->>>>>>> d01ded70
 
         # I would love to be able to save qualcuts as comments in FITS header
         # but can't figure it out rn
         # self.selCat.meta={qualcuts}
 
         #self.selCat.write('selected_metacal_bgCat.fits',overwrite=True)
-        self.selCat.write(self.outcat,format='fits',overwrite=True)
+        self.selCat.write(self.outcat, format='fits', overwrite=True)
 
         return
 
@@ -245,17 +227,9 @@
                 gMC = np.dot(Rinv,noshear_selection[k]['g_noshear'])
                 g1_MC[k]=gMC[0];g2_MC[k]=gMC[1]
 
-<<<<<<< HEAD
-                self.mcCat.add_columns([g1_MC,g2_MC], names = ['g1_MC','g2_MC'])
-        except Exception as e:
-            print(e)
-        self.mcCat['g1_Rinv'] = self.mcCat['g_noshear'][:,0]/(r11_gamma + r11_S)
-        self.mcCat['g2_Rinv'] = self.mcCat['g_noshear'][:,1]/(r22_gamma + r22_S)
-=======
                 self.selCat.add_columns([g1_MC,g2_MC], names = ['g1_MC','g2_MC'])
         except:
-            pass
->>>>>>> d01ded70
+            print('WARNING: response value-adds not added!')
 
         self.selCat['g1_Rinv'] = self.selCat['g_noshear'][:,0]/(r11_gamma + r11_S)
         self.selCat['g2_Rinv'] = self.selCat['g_noshear'][:,1]/(r22_gamma + r22_S)
