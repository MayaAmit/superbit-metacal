from abc import ABC, abstractmethod
import os
import yaml
import logging
import subprocess

from superbit_lensing import utils
from superbit_lensing.diagnostics import build_diagnostics

import pudb

class SuperBITModule(dict):
    '''
    Class for an arbitrary module in the SuperBIT weak lensing pipeline

    These modules are not intended to be run on their own, but as components
    called in the `SuperBITPipeline` class

    The pipeline handles the usual things like logging, verbosity, etc.
    '''

    _req_fields = []
    _opt_fields = []
    _flag_fields = []

    def __init__(self, name, config, set_defaults=False):

        self.name = name

        if not isinstance(config, dict):
            raise TypeError(f'The passed config for module {name} was not a dict!')

        self._config = config
        self._check_config(set_defaults=set_defaults)

        self.diagnostics = build_diagnostics(name, config)

        return

    def _check_config(self, set_defaults=False):
        '''
        Make sure all required elements of the module config are present.
        '''

        # Check that required fields are there
        for field in self._req_fields:
            if field not in self._config.keys():
                raise KeyError(f'Field "{field}" must be present in the {self.name} config!')

        # Make sure there are no surprises
        for field in self._config.keys():
            if (field not in self._req_fields) and \
               (field not in self._opt_fields) and \
               (field not in self._flag_fields):
                raise KeyError(f'{field} is not a valid field for the {self.name} module!')

        # Make sure all fields are at least initialized to None
        if set_defaults is True:
            for field in self._opt_fields:
                if field not in self._config.keys():
                    self._config[field] = None

        # anything else?
        # ...

        return

    def _run_setup(self, logprint):
        logprint(f'Starting module {self.name}')

        # ...

        return

    def _setup_options(self, run_options):
        options = ''
        for opt in self._opt_fields:
            if opt in self._config:
                options += f' -{opt}={self._config[opt]}'

        for flag in self._flag_fields:
            if flag in self._config:
                options += f' --{flag}'

        vb = ' --vb' if run_options['vb'] is True else ''
        options += vb

        return options

    def _run_cleanup(self, logprint):

        logprint(f'Module {self.name} completed succesfully')

        # ...
        return

    @abstractmethod
    def run(self, run_options, logprint):
        pass

    def run_diagnostics(self, run_options, logprint):
        self.diagnostics.run(run_options, logprint)

        return

    def _run_command(self, cmd, logprint):
        '''
        Run bash command
        '''

        logprint(f'\n{cmd}\n')

        # for live prints but no error handling:
        # process = subprocess.Popen(cmd.split(),
        #                            stdout=subprocess.PIPE,
        #                            stderr=subprocess.PIPE,
        #                            bufsize=1)

        # for line in iter(process.stdout.readline, b''):
        #     logprint(line.decode('utf-8').replace('\n', ''))

        # output, error = process.communicate()

        args = [cmd.split()]
        kwargs = {'stdout':subprocess.PIPE,
                  # TODO: check this!
                  # 'stderr':subprocess.PIPE,
                  'stderr':subprocess.STDOUT,
                  'bufsize':1}
        with subprocess.Popen(*args, **kwargs) as process:
            try:
                for line in iter(process.stdout.readline, b''):
                    logprint(utils.decode(line).replace('\n', ''))

                stdout, stderr = process.communicate()

            except:
                process.kill()
                raise
                # stdout, stderr = process.communicate()
                # logprint('\n'+utils.decode(stderr))

                # return 1
                # process.kill()

            rc = process.poll()

            if rc:
                # stdout, stderr = process.communicate()
                err = subprocess.CalledProcessError(rc,
                                                    process.args,
                                                    output=stdout,
                                                    stderr=stderr)

                logprint('\n'+utils.decode(err.stderr))
                raise err

                # return rc

        # try:
        #     process = subprocess.run(cmd.split(),
        #                              stdout=subprocess.PIPE,
        #                              stderr=subprocess.PIPE,
        #                              # stderr=subprocess.PIPE,
        #                              # stderr=subprocess.STDOUT,
        #                              bufsize=1,
        #                              check=True)
        # except subprocess.CalledProcessError as e:
        #     logprint(e.stderr)
        #     return 1

        # output, error = process.communicate()
        # rc = process.returncode

        # if rc != 0:
        #     logprint(f'call returned in error with rc={rc}:')
        #     logprint(output)
        #     logprint(error)
        #     return rc

        # process.wait()

        # now get the return code from the executed process
        # streamdata = process.communicate()[0]
        # res = process.communicate()
        rc = process.returncode

        # process.stdout.close()

        return rc

    def __getitem__(self, key):
        val = self._config.__getitem__(self, key)

        return val

    def __setitem__(self, key, val):

        self._config.__setitem__(self, key, val)

        return

class SuperBITPipeline(SuperBITModule):

    # We abuse the required fields variable a bit here, as
    # the pipeline module is atypical.
    _req_fields = ['run_options']
    _req_run_options_fields = ['run_name', 'order', 'vb']

    # _opt_fields = {get_module_types().keys()}
    _opt_fields = [] # Gets setup in constructor
    _opt_run_options_fields = ['ncores', 'run_diagnostics']

    def __init__(self, config_file, log=None):

        config = utils.read_yaml(config_file)

        self._setup_opt_fields()

        super(SuperBITPipeline, self).__init__('pipeline',
                                               config)
                                               # set_defaults=False)
        self._check_config()

        self.log = log
        self.vb = self._config['run_options']['vb']

        self.logprint = utils.LogPrint(log, self.vb)

        if self._config['run_options']['ncores'] is None:
            # use half available cores by default
            ncores = os.cpu_count() #// 2
            self._config['run_options']['ncores'] = ncores
            self.logprint(f'`ncores` was not set; using all available ({ncores})')

        col = 'run_diagnostics'
        if col in self._config['run_options']:
            self.do_diagnostics = self._config['run_options'][col]
        else:
            self.do_diagnostics = False
            self._config['run_options'][col] = False

        module_names = list(self._config['run_options']['order'])
        # module_names.remove('run_options') # Not really a module

        self.modules = []
        for name in module_names:
            self.modules.append(build_module(name,
                                             self._config[name],
                                             self.logprint))

        return

    def _check_config(self, set_defaults=False):
        '''
        Make sure all required elements of the module config are present.
        '''

        # super(SuperBITPipeline, self)._check_config(set_defaults=set_defaults)

        # The pipeline module required fields variable is a bit special
        for field in self._req_run_options_fields:
            if field not in self._config['run_options'].keys():
                raise KeyError(f'Must have an entry for "{field}" in the "run_options" ' + \
                'field for the {self.name} config!')

        if set_defaults is True:
            for field in self._opt_run_options_fields:
                if field not in self._config['run_options'].keys():
                    self._config['run_options'][field] = None

        return

    def _setup_opt_fields(cls):
        cls._opt_fields = MODULE_TYPES.keys()

        return

    def run(self):
        '''
        Run each module in order
        '''

        self.logprint('\nStarting pipeline run\n')
        for module in self.modules:
            rc = module.run(self._config['run_options'], self.logprint)

            if rc !=0:
                self.logprint.warning(f'Exception occured during {module.name}.run()')
                return 1

            if self.do_diagnostics is True:
                module.run_diagnostics(self._config['run_options'], self.logprint)

        self.logprint('\nFinished pipeline run')

        return 0

class GalSimModule(SuperBITModule):
    _req_fields = ['config_file', 'outdir']
    _opt_fields = ['config_dir']
    _flag_fields = ['use_mpi', 'use_srun', 'clobber', 'vb']

    def __init__(self, name, config):
        super(GalSimModule, self).__init__(name, config)

        self.gs_config_path = None
        self.gs_config = None

        return

    def run(self, run_options, logprint):
        '''
        Relevant type checks and param init's have already
        taken place
        '''

        logprint(f'\nRunning module {self.name}\n')
        logprint(f'config:\n{self._config}')

        self.gs_config_path = os.path.join(self._config['config_dir'],
                                           self._config['config_file'])
        self.gs_config = utils.read_yaml(self.gs_config_path) # Do we need this?

        cmd = self._setup_run_command(run_options)

        rc = self._run_command(cmd, logprint)
        # rc = utils.run_command(cmd, logprint)

        return rc

    def _setup_run_command(self, run_options):

        galsim_dir = os.path.join(utils.MODULE_DIR, 'galsim')
        galsim_filepath = os.path.join(galsim_dir, 'mock_superBIT_data.py')

        outdir = self._config['outdir']
        base = f'python {galsim_filepath} {self.gs_config_path} -outdir={outdir}'

        # multiple mpi flags breaks this func...
        # options = self._setup_options(run_options)
        options = ''

        if 'run_name' not in self._config:
            run_name = run_options['run_name']
            options += f' -run_name={run_name}'

        if 'clobber' in self._config:
            options += ' --clobber'

        if run_options['vb'] is True:
            options += ' --vb'

        cmd = base + options

        ncores = run_options['ncores']
        if ncores > 1:
            if hasattr(self._config, 'use_mpi'):
                if self._config['use_mpi'] is True:
                    cmd = f'mpiexec -n {ncores} ' + cmd
            if hasattr(self._config, 'use_srun'):
                if self._config['use_srun'] is True:
                    cmd = f'srun -mpi=pmix ' + cmd
            else:
                cmd = cmd + f' -ncores={ncores}'

        return cmd

class MedsmakerModule(SuperBITModule):
    _req_fields = ['mock_dir', 'outfile']
    _opt_fields = ['fname_base', 'run_name', 'meds_coadd', 'outdir', 'psf_type']
    _flag_fields = ['clobber', 'source_select', 'select_truth_stars', 'vb']

    def __init__(self, name, config):
        super(MedsmakerModule, self).__init__(name, config)

        # ...

        return

    def run(self, run_options, logprint):
        logprint(f'\nRunning module {self.name}\n')
        logprint(f'config:\n{self._config}')

        cmd = self._setup_run_command(run_options)

        rc = self._run_command(cmd, logprint)

        return rc

    def _setup_run_command(self, run_options):

        mock_dir = self._config['mock_dir']
        outfile = self._config['outfile']
        outdir = self._config['outdir']

        filepath = os.path.join(utils.get_module_dir(),
                                'medsmaker',
                                'scripts',
                                'process_mocks.py')

        base = f'python {filepath} {mock_dir} {outfile}'

        options = self._setup_options(run_options)

        if 'run_name' not in self._config:
            run_name = run_options['run_name']
            options += f' -run_name={run_name}'

        cmd = base + options

        return cmd

class MetacalModule(SuperBITModule):
    _req_fields = ['meds_file', 'outfile']
    _opt_fields = ['outdir','start', 'end', 'plot', 'n', 'vb']

    def __init__(self, name, config):
        super(MetacalModule, self).__init__(name, config)

        col = 'outdir'
        if col not in self._config:
            self._config[col] = os.getcwd()

        return

    def run(self, run_options, logprint):
        logprint(f'\nRunning module {self.name}\n')
        logprint(f'config:\n{self._config}')

        cmd = self._setup_run_command(run_options)

        rc = self._run_command(cmd, logprint)

        return rc

    def _setup_run_command(self, run_options):

        run_name = run_options['run_name']
        outdir = self._config['outdir']
        meds_file = self._config['meds_file']
        outfile = self._config['outfile']
        mcal_dir = os.path.join(utils.get_module_dir(),
                                'metacalibration')
        filepath = os.path.join(mcal_dir, 'ngmix_fit_superbit3.py')

        base = f'python {filepath} {meds_file} {outfile}'

        # Set up some default values that require the run config
        col = 'n'
        if col not in self._config:
            self._config['n'] = run_options['ncores']

        col = 'plot'
        if col not in self._config:
            self._config['plot'] = run_options['run_diagnostics']

        # options = f' -outdir={outdir} -plot={plot} -n={ncores}' + \
        #     self._setup_options(run_options)
        options = self._setup_options(run_options)

        cmd = base + options

        return cmd

class NgmixFitModule(SuperBITModule):
    _req_fields = ['meds_file', 'outfile', 'config']
    _opt_fields = ['outdir', 'start', 'end', 'n', 'clobber', 'vb']

    def __init__(self, name, config):
        super(NgmixFitModule, self).__init__(name, config)

        col = 'outdir'
        if col not in self._config:
            self._config[col] = os.getcwd()

        return

    def run(self, run_options, logprint):
        logprint(f'\nRunning module {self.name}\n')
        logprint(f'config:\n{self._config}')

        cmd = self._setup_run_command(run_options)

        rc = self._run_command(cmd, logprint)

        return rc

    def _setup_run_command(self, run_options):

        outdir = self._config['outdir']

        meds_file = self._config['meds_file']
        outfile = self._config['outfile']
        outfile = os.path.join(outdir, outfile)
        config = self._config['config']

        ngmix_dir = os.path.join(utils.get_module_dir(),
                                'ngmix_fit')
        filepath = os.path.join(ngmix_dir, 'ngmix_fit.py')

        base = f' python {filepath} {meds_file} {outfile} {config}'

        # Setup some options that rquire the run config
        col = 'n'
        if col not in self._config:
            self._config['n'] = run_options['ncores']

        options = self._setup_options(run_options)

        cmd = base + options

        return cmd

class ShearProfileModule(SuperBITModule):
    _req_fields = ['se_file', 'mcal_file', 'outfile']
<<<<<<< HEAD
    _opt_fields = ['outdir', 'run_name','truth_file','nfw_file']
=======
    _opt_fields = ['outdir', 'run_name', 'truthfile']
>>>>>>> ed19c1fb
    _flag_fields = ['overwrite', 'vb']

    def __init__(self, name, config):
        super(ShearProfileModule, self).__init__(name, config)

        col = 'outdir'
        if col not in self._config:
            self._config[col] = os.getcwd()

        return

    def run(self, run_options, logprint):
        logprint(f'\nRunning module {self.name}\n')
        logprint(f'config:\n{self._config}')

        cmd = self._setup_run_command(run_options)

        rc = self._run_command(cmd, logprint)

        return rc

    def _setup_run_command(self, run_options):

        outdir = self._config['outdir']
        se_file = self._config['se_file']
        mcal_file = self._config['mcal_file']
        outfile = self._config['outfile']

        if 'outdir' in self._config:
            outdir = self._config['outdir']
        else:
            outdir = ''
        outfile = os.path.join(outdir, outfile)

        shear_dir = os.path.join(utils.get_module_dir(),
                                 'shear_profiles')
        filepath = os.path.join(shear_dir, 'make_annular_catalog.py')

        base = f'python {filepath} '

        base += f'{se_file} {mcal_file} {outfile} '

        options = self._setup_options(run_options)

        if 'run_name' not in self._config:
            run_name = run_options['run_name']
            options += f' -run_name={run_name}'

        cmd = base + options

        return cmd

def build_module(name, config, logprint):
    name = name.lower()

    if name in MODULE_TYPES.keys():
        # User-defined input construction
        module = MODULE_TYPES[name](name, config)
    else:
        # Attempt generic input construction
        logprint(f'Warning: {name} is not a pre-defined module type.')
        logprint('Attempting generic module construction.')
        logprint('Module is not guaranteed to run succesfully.')

        module = SuperBITModule(name, config)

    return module

def make_test_ngmix_config(config_file='ngmix_test.yaml', outdir=None,
                           run_name=None, clobber=False):
    if outdir is not None:
        filename = os.path.join(outdir, config_file)

    if run_name is None:
        run_name = 'pipe_test'

    if (clobber is True) or (not os.path.exists(filename)):
        with open(filename, 'w') as f:
            CONFIG = {
                'gal': {
                    'model': 'bdf',
                },
                'psf': {
                    'model': 'gauss'
                },
                'priors': {
                    'T_range': [-1., 1.e3],
                    'F_range': [-100., 1.e9],
                    'g_sigma': 0.1,
                    'fracdev_mean': 0.5,
                    'fracdev_sigma': 0.1
                },
                'fit_pars': {
                    'method': 'lm',
                    'lm_pars': {
                        'maxfev':2000,
                        'xtol':5.0e-5,
                        'ftol':5.0e-5
                        }
                },
                'pixel_scale': 0.144, # arcsec / pixel
                'nbands': 1,
                'seed': 172396,
                'run_name': run_name
            }
            yaml.dump(CONFIG, f, default_flow_style=False)

    return filename

def make_test_config(config_file='pipe_test.yaml', outdir=None, clobber=False):
    if outdir is not None:
        filename = os.path.join(outdir, config_file)

    if (clobber is True) or (not os.path.exists(filename)):
        run_name = 'pipe_test'
        outdir = os.path.join(utils.TEST_DIR, run_name)
        se_file = os.path.join(outdir, f'{run_name}_mock_coadd_cat.ldac')
        meds_file = os.path.join(outdir, f'{run_name}_meds.fits')
        mcal_file = os.path.join(outdir, f'{run_name}_mcal.fits')
        ngmix_test_config = make_test_ngmix_config('ngmix_test.yaml',
                                                   outdir=outdir,
                                                   run_name=run_name)
        overwrite = True
        with open(filename, 'w') as f:
            # Create dummy config file
            CONFIG = {
                'run_options': {
                    'run_name': run_name,
                    'outdir': outdir,
                    'vb': True,
                    'ncores': 8,
                    'run_diagnostics': True,
                    'order': [
                        'galsim',
                        'medsmaker',
                        'metacal',
                        'shear_profile',
                        'ngmix_fit'
                        ]
                },
                'galsim': {
                    'config_file': 'pipe_test.yaml',
                    # 'config_file': 'superbit_parameters_forecast.yaml',
                    'config_dir': os.path.join(utils.MODULE_DIR,
                                               'galsim',
                                               'config_files'),
                    'outdir': outdir,
                    'clobber': overwrite
                },
                'medsmaker': {
                    'mock_dir': outdir,
                    'outfile': meds_file,
                    'fname_base': run_name,
                    'run_name': run_name,
                    'outdir': outdir
                },
                'metacal': {
                    'meds_file': meds_file,
                    'outfile': mcal_file,
                    'outdir': outdir,
                    'end': 2500
                },
                'ngmix_fit': {
                    'meds_file': meds_file,
                    'outfile': f'{run_name}_ngmix.fits',
                    'config': ngmix_test_config,
                    'outdir': outdir,
                    'end': 100
                },
                'shear_profile': {
                    'se_file': se_file,
                    'mcal_file': mcal_file,
                    'outfile': f'{run_name}_annular.fits',
                    'outdir': outdir,
                    'run_name': run_name,
                    'overwrite': overwrite,
                }
            }

            yaml.dump(CONFIG, f, default_flow_style=False)

    return filename

def get_module_types():
    return MODULE_TYPES

# NOTE: This is where you must register a new module
MODULE_TYPES = {
    'galsim': GalSimModule,
    'medsmaker': MedsmakerModule,
    'metacal': MetacalModule,
    'ngmix_fit': NgmixFitModule,
    'shear_profile': ShearProfileModule,
    }<|MERGE_RESOLUTION|>--- conflicted
+++ resolved
@@ -514,11 +514,7 @@
 
 class ShearProfileModule(SuperBITModule):
     _req_fields = ['se_file', 'mcal_file', 'outfile']
-<<<<<<< HEAD
     _opt_fields = ['outdir', 'run_name','truth_file','nfw_file']
-=======
-    _opt_fields = ['outdir', 'run_name', 'truthfile']
->>>>>>> ed19c1fb
     _flag_fields = ['overwrite', 'vb']
 
     def __init__(self, name, config):
