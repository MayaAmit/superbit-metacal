--- conflicted
+++ resolved
@@ -480,12 +480,9 @@
         # Check that certain params are set either on command line or in config
         utils.check_req_params(self, self.__req_params, self.__req_defaults)
 
-<<<<<<< HEAD
-=======
         # Setup stellar injection
         self._setup_stars()
 
->>>>>>> 0bec10b0
         self._set_seeds()
 
         return
@@ -677,8 +674,6 @@
 
         return
 
-<<<<<<< HEAD
-=======
     def _setup_stars(self):
         valid_args = ['nstars', 'star_cat_name', 'sample_gaia_cats', 'gaia_dir']
 
@@ -713,18 +708,13 @@
 
         return
 
->>>>>>> 0bec10b0
     def _set_seeds(self):
         '''
         Handle the setting of various seeds
         '''
 
-<<<<<<< HEAD
-        seed_types = ['galobj_seed', 'cluster_seed', 'stars_seed', 'noise_seed']
-=======
         seed_types = ['galobj_seed', 'cluster_seed', 'stars_seed', 'noise_seed',
                       'dithering_seed']
->>>>>>> 0bec10b0
         Nseeds = len(seed_types)
         needed_seeds = Nseeds
 
