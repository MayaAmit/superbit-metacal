--- conflicted
+++ resolved
@@ -639,7 +639,7 @@
                     needed_seeds -= 1
 
         assert needed_seeds >= 0
-        print('seeds: seeds')
+        print(f'seeds: {seeds}')
         if needed_seeds > 0:
             # Create safe, independent obj seeds given a master seed
             if master_seed is None:
@@ -651,17 +651,12 @@
             streams = [default_rng(s) for s in child_seeds]
 
             k = 0
-<<<<<<< HEAD
+            print('seeds:')
             for seed_name, val in seeds.items():
-                if val is not None:
-                    setattr(self, seed_name, int(streams[k].random()*1e16))
-=======
-            print('seeds:')
-            for seed_name, val in seeds:
                 if val is None:
                     val = int(streams[k].random()*1e16)
+                    seeds[seed_name] = val
                     setattr(self, seed_name, val)
->>>>>>> a1a80a44
                     k += 1
                 print(seed_name, val)
 
