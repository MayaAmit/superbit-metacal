--- conflicted
+++ resolved
@@ -21,14 +21,10 @@
                         help='Output directory for MEDS file')
     parser.add_argument('-run_name', action='store', type=str, default=None,
                         help='Name of mock simulation run')
-<<<<<<< HEAD
     parser.add_argument('-fname_base', action='store', type=str, default=None,
                         help='Image filename base [ims=fname_base_XXX.fits]')
-    parser.add_argument('-psf_mode', action='store', choices=['piff', 'psfex'], default='piff',
-=======
     parser.add_argument('-psf_mode', action='store', default='piff',
                         choices=['piff', 'psfex', 'true'],
->>>>>>> 1dd2f2a7
                         help='model exposure PSF using either piff or psfex')
     parser.add_argument('-psf_seed', type=int, default=None,
                         help='Seed for chosen PSF estimation mode')
@@ -101,10 +97,8 @@
                         bpm=bpm
                         )
 
+    #bm._set_all_paths_debug(run_name, psf_mode=psf_mode)
 
-    bm._set_all_paths_debug(run_name, psf_mode=psf_mode)
-
-    '''
     # Do a minimal data reduction
     logprint('Quick-reducing single-exposures...')
     bm.quick_reduce()
@@ -136,7 +130,7 @@
         psf_seed=psf_seed
         )
 
-    '''
+
     logprint('Making MEDS...')
 
     # Make the image_info struct.
@@ -151,10 +145,6 @@
     # Create metadata for MEDS
     magzp = 30.
     meta = bm.meds_metadata(magzp, use_coadd)
-<<<<<<< HEAD
-=======
-    # Finally, make and write the MEDS file.
->>>>>>> 1dd2f2a7
 
     # Finally, make and write the MEDS file.
     medsObj = meds.maker.MEDSMaker(
