import numpy as np
import meds
import os
import psfex
import piff
from astropy.io import fits
import string
from pathlib import Path
import pdb, pudb
from astropy import wcs
import fitsio
import esutil as eu
from astropy.table import Table
import astropy.units as u
import astropy.coordinates
from astroquery.gaia import Gaia
import superbit_lensing.utils as utils
import glob

'''
Goals:
  - Take as input calibrated images
  - Make masks/weight maps
    -- based on flats/darks: locate bad pixels there
    -- also choose a minimum distance from the edge to mask.
  - Make a catalog (SExtractor)
  - Build a psf model (PSFEx)
  - run the meds maker (use meds.Maker)
  - run ngmix (run library)

TO DO:
    - Make weight files
    - Do a flux calibration for photometric scaling in coaddition/divide by exposure time
    - Actually do darks better: match exposure times, rather than collapsing them all down
    - Run medsmaker
'''

def piff_extender(piff_file,stamp_size=20):
    """
    Utility function to add the get_rec function expected
    by the MEDS package

    """
    psf = piff.read(piff_file)

    type_name = type(psf)

    class PiffExtender(type_name):
        '''
        A helper class that adds functions expected by MEDS
        '''

        def __init__(self, type_name=None):

            self.psf = None
            self.single_psf = type_name

            return

        def get_rec(self,row,col):

            #print('Working!!!')
            fake_pex = self.psf.draw(x=col, y=row, stamp_size=stamp_size).array

            return fake_pex

        def get_center(self,row,col):

            psf_shape = self.psf.draw(x=col,y=row,stamp_size=stamp_size).array.shape
            cenpix_row = (psf_shape[0]-1)/2
            cenpix_col = (psf_shape[1]-1)/2
            cen = np.array([cenpix_row,cenpix_col])

            return cen

    psf_extended = PiffExtender(type_name)
    psf_extended.psf = psf

    return psf_extended


class BITMeasurement():
    def __init__(self, image_files=None, flat_files=None, dark_files=None,
                 bias_files=None, data_dir=None, run_name=None, log=None, vb=False):
        '''
        :image_files: Python List of image filenames; must be complete relative or absolute path.
        :flat_files: Python List of image filenames; must be complete relative or absolute path.
        :dark_files: Python List of image filenames; must be complete relative or absolute path.
        :catalog: Object that stores FITS array of catalog
        :coadd: Set to true if the first image file is a coadd image (must be first)
        '''

        self.image_files = image_files
        self.flat_files = flat_files
        self.dark_files = dark_files
        self.bias_files = bias_files
        self.run_name = run_name
        self.vb = vb
        self.coadd_file = None
        self.catalog = None
        self.psf_path = None
        self.work_path = None
        self.weight_file = None
        self.mask_file = None
        self.mask_path = None
        self.pix_scale = None

        if data_dir is None:
            self.data_dir = os.getcwd()
        else:
            self.data_dir = data_dir


        if log is None:
            logfile = 'medsmaker.log'
            log = utils.setup_logger(logfile)

        self.logprint = utils.LogPrint(log, vb)

        filepath = Path(os.path.realpath(__file__))
        self.base_dir = filepath.parents[1]

        return

    def set_working_dir(self,path=None):
        if path is None:
            self.work_path = './tmp'
            if not os.path.exists(self.work_path):
                os.mkdir(self.work_path)
        else:
            self.work_path = path
            if not os.path.exists(self.work_path):
                os.mkdir(self.work_path)

    def set_path_to_psf(self,path=None):
        if path is not None:
            self.psf_path = path
            if not os.path.exists(self.psf_path):
                os.mkdir(self.psf_path)
        else:
            self.psf_path = './tmp/psfex_output'
            if not os.path.exists(self.psf_path):
                os.mkdir(self.psf_path)

    def set_mask(self,mask_name='mask.fits',mask_dir=None):
        if mask_dir is None:
            self.mask_path = os.path.join(self.work_dir,'mask_files')
        else:
            self.mask_path = mask_dir
        self.mask_file = os.path.join(self.mask_path, mask_name)

    def set_weight(self,weight_name='weight.fits',weight_dir=None):
        if weight_dir is None:
            weight_dir = os.path.join(self.work_dir,'weight_files')
        self.weight_file = os.path.join(weight_dir, weight_name)

    def set_path_to_calib_data(self,path=None):
        if path is None:
            self.calib_path = '../Data/calib'
        else:
            self.calib_path = path

    def set_path_to_science_data(self,path=None):
        if path is None:
            self.science_path = '../Data/timmins2019/raw'
            self.reduced_science_path = '../Data/timmins2019/reduced'
        else:
            self.science_path = path
            self.reduced_science_path = path

    def set_path_to_wcs_data(self,path=None):
        # Possibly deprecated
        if path is None:
            self.wcs_path = '../Data/timmins2019/raw'
        else:
            self.wcs_path = path


    def _get_wcs_info(self,image_filename):
        '''
        Return a new image header with WCS (SIP) information,
        or nothing if the WCS file doesn't exist
        '''
        try:
            # os.path.basename gets the filename if a full path gets supplied
            basename = os.path.basename(image_filename)
            splitted=basename.split('_')
            wcsName=os.path.join(self.wcs_path,str('wcs_'+splitted[2]+'_'+splitted[3]+'.fits'))
            inhead=fits.getheader(wcsName)
            w=wcs.WCS(inhead)
            wcs_sip_header=w.to_header(relax=True)
        except:
            self.logprint('cluster %s has no WCS, skipping...' % wcsName )
            wcs_sip_header=None

        return wcs_sip_header

    def _make_new_fits(self,image_filename):
        '''
        Returns new cluster fits file with the
        updated WCS and some important keywords
        List of KW can probably be changed as needed
        '''
        if os.path.exists(image_filename):
            ClusterFITSFile=fits.open(image_filename)
            ClusterHeader=ClusterFITSFile[0].header
            WCSheader=self._get_wcs_info(image_filename)
            if WCSheader is not None:
                for key in WCSheader.keys():
                    ClusterHeader[key]=WCSheader[key]
                outFITS=fits.PrimaryHDU(ClusterFITSFile[0].data,header=ClusterHeader)
                new_image_filename = os.path.join(self.science_path,image_filename.replace(".fits","WCS.fits"))
                outFITS.writeto(new_image_filename)
                return new_image_filename
        else:
            self.logprint("Could not process %s" % image_filename)
            return None

    def add_wcs_to_science_frames(self):
        '''
        wrapper for _make_new_fits() which returns astrometry-corrected images
        '''
        fixed_image_files = []

        for image_file in self.image_files:
            fixed_image_file = self._make_new_fits(image_file)
            if fixed_image_file is not None:
                fixed_image_files.append(fixed_image_file)

        self.image_files = fixed_image_files

    def reduce(self,overwrite=False,skip_sci_reduce=False):
        # Read in and average together the bias, dark, and flat frames.

        bname = os.path.join(self.mask_path,'master_bias_mean.fits')
        """
        if (not os.path.exists(bname) or (overwrite==True)):
            # Taking median biases and darks instead of mean to eliminate odd noise features
            bias_array=[]
            self.logprint("I get to bias_array")
            for ibias_file in self.bias_files:
                bias_frame = fitsio.read(ibias_file)
                bias_array.append(bias_frame)
                master_bias = np.median(bias_array,axis=0)
                fitsio.write(os.path.join(self.work_path,'master_bias_median.fits'),master_bias,clobber=True)
        else:
        """
        master_bias = fitsio.read(bname)

        dname = os.path.join(self.mask_path,'master_dark_median.fits')
        if (not os.path.exists(dname) or (overwrite==True)):
            dark_array=[]
            for idark_file in self.dark_files:
                hdr = fitsio.read_header(idark_file)
                time = hdr['EXPTIME'] / 1000. # exopsure time, seconds
                dark_frame = ((fitsio.read(idark_file)) - master_bias) * 1./time
                dark_array.append(dark_frame)
                master_dark = np.median(dark_array,axis=0)
                fitsio.write(os.path.join(self.mask_path,'master_dark_median.fits'),master_dark,clobber=True)
        else:
            master_dark=fitsio.read(dname)

        fname = os.path.join(self.mask_path,'master_flat_median.fits')
        if (not os.path.exists(fname) or (overwrite==True)):
            flat_array=[]
            # Ideally, all the flats should have the SAME exposure time, or rather, each filter
            # gets its own band with its own flat exptime
            for iflat_file in self.flat_files:
                hdr = fitsio.read_header(iflat_file)
                time = hdr['EXPTIME'] /  1000.
                flat_frame = (fitsio.read(iflat_file) - master_bias - master_dark * time ) * 1./time
                flat_array.append(flat_frame)
                master_flat1 = np.median(flat_array,axis=0)
                master_flat = master_flat1/np.median(master_flat1)
                fitsio.write(os.path.join(self.mask_path,'master_flat_median.fits'),master_flat,clobber=True)
        else:
            master_flat=fitsio.read(fname)
        if not skip_sci_reduce:
            reduced_image_files=[]

            for this_image_file in self.image_files:
                # WARNING: as written, function assumes science data is in 0th extension
                this_image_fits=fits.open(this_image_file)
                time=this_image_fits[0].header['EXPTIME']/1000.
                this_reduced_image = (this_image_fits[0].data - master_bias)-(master_dark*time)
                this_reduced_image = this_reduced_image/master_flat
                updated_header = this_image_fits[0].header
                updated_header['HISTORY']='File has been bias & dark subtracted and FF corrected'
                this_image_outname=(os.path.basename(this_image_file)).replace(".fits","_reduced.fits")
                this_image_outname = os.path.join(self.work_path,this_image_outname)
                reduced_image_files.append(this_image_outname)
                this_outfits=fits.PrimaryHDU(this_reduced_image,header=updated_header)
                this_outfits.writeto(this_image_outname,overwrite=True)

            self.image_files = reduced_image_files
        else:
            pass


    def make_mask(self, mask_name='mask.fits', global_dark_thresh=10,
                  global_flat_thresh=0.85, overwrite=False):
        '''
        Use master flat and dark to generate a bad pixel mask.
        Default values for thresholds may be superseded in function call
        '''
        self.mask_file = os.path.join(self.mask_path, mask_name)
        self.logprint("\nUsing mask %s\n" % str(self.mask_file))

        if (not os.path.exists(self.mask_file)) or (overwrite==True):
            # It's bad practice to hard-code filenames in
            mdark_fname = os.path.join(self.mask_path,'master_dark_median.fits')
            mflat_fname = os.path.join(self.mask_path,'master_flat_median.fits')
            mdark = fits.getdata(mdark_fname)
            mflat = fits.getdata(mflat_fname)

            # Start with dark
            med_dark_array=[]
            flattened=np.ravel(mdark)
            outrav=np.zeros(mflat.size)
            outrav[flattened>=global_dark_thresh]=1
            med_dark_array.append(outrav)
            sum_dark = np.sum(med_dark_array,axis=0)
            # This transforms our bpm=1 array to a bpm=0 array
            darkmask=np.ones(sum_dark.size)
            #darkmask[sum_dark==(len(dark_files))]=0
            darkmask[sum_dark==1]=0
            outfile = fits.PrimaryHDU(darkmask.reshape(np.shape(mdark)))
            outfile.writeto(os.path.join(self.mask_path,'darkmask.fits'),overwrite=True)

            # repeat for flat
            med_flat_array=[]
            flattened=np.ravel(mflat)
            outrav=np.zeros(mflat.size)
            outrav[flattened<=global_flat_thresh]=1
            med_flat_array.append(outrav)
            sum_flat = np.sum(med_flat_array,axis=0)
            # This transforms our bpm=1 array to a bpm=0 array
            flatmask=np.ones(sum_flat.size)
            #darkmask[sum_dark==(len(dark_files))]=0
            flatmask[sum_flat==1]=0
            outfile = fits.PrimaryHDU(flatmask.reshape(np.shape(mflat)))
            outfile.writeto(os.path.join(self.mask_path,'flatmask.fits'),overwrite=True)

            # Now generate actual mask
            supermask = (darkmask + flatmask)/2.
            outfile = fits.PrimaryHDU(flatmask.reshape(np.shape(mflat)))
            outfile.writeto(os.path.join(self.mask_path,'supermask.fits'),overwrite=True)

        return

    def _make_detection_image(self, outfile_name='detection.fits', weightout_name='weight.fits'):
        '''
        :output: output file where detection image is written.

        Runs SWarp on provided (reduced!) image files to make a coadd image
        for SEX and PSFEx detection.
        '''
        ### Code to run SWARP

        image_args = ' '.join(self.image_files)
        detection_file = os.path.join(self.work_path, outfile_name) # This is coadd
        weight_file = os.path.join(self.work_path, weightout_name) # This is coadd weight
        config_arg = '-c ' + os.path.join(self.base_dir, 'superbit/astro_config/swarp.config')
        #weight_arg = '-WEIGHT_IMAGE '+self.mask_file
        resamp_arg = '-RESAMPLE_DIR ' + self.work_path
        outfile_arg = '-IMAGEOUT_NAME '+ detection_file + ' -WEIGHTOUT_NAME ' + weight_file
        #cmd = ' '.join(['swarp ',image_args,weight_arg,outfile_arg,config_arg])
        cmd = ' '.join(['swarp ',image_args,resamp_arg, outfile_arg,config_arg])
        self.logprint('swarp cmd is ' + cmd)
        # rc = utils.run_command(cmd, logprint=self.logprint)
        os.system(cmd)
        self.logprint('\n')

        if os.path.curdir != self.work_path:
            cmd = f'mv *.xml *.fits {self.work_path}'
            self.logprint(cmd)
            # rc = utils.run_command(cmd, logprint=self.logprint)
            os.system(cmd)
            self.logprint('\n')

        # pudb.set_trace()

        return detection_file, weight_file

    def _select_sources_from_catalog(self, fullcat, catname='catalog.ldac', min_size =2, max_size=24.0, size_key='KRON_RADIUS'):
        # Choose sources based on quality cuts on this catalog.
        #keep = (self.catalog[size_key] > min_size) & (self.catalog[size_key] < max_size)
        #self.catalog = self.catalog[keep.nonzero()[0]]
        self.logprint("Selecting analysis objects on CLASS_STAR...") # Adapt based on needs of data; FWHM~8 for empirical!
        keep2 = self.catalog['CLASS_STAR']<0.92
        self.catalog = self.catalog[keep2.nonzero()[0]]

        # Write trimmed catalog to file
        fullcat_name=catname.replace('.ldac','_full.ldac')
        cmd =  ' '.join(['mv',catname,fullcat_name])
        os.system(cmd)
        # utils.run_command(cmd, logprint=self.logprint)

        # "fullcat" is now actually the filtered-out analysis catalog
        fullcat = self.catalog
        #fullcat[2].data = gals

        fullcat.writeto(catname,overwrite=True)

    def select_sources_from_gaia():
        # Use some set of criteria to choose sources for measurement.

        coord = astropy.coordinates.SkyCoord(hdr['CRVAL1'],hdr['CRVAL2'],unit='deg')
        result = Gaia.cone_search_async(coord,radius=10*u.arcminute)
        catalog = result.get_data()
        pass

    def _run_sextractor(self,detection_file,weight_file=None,sextractor_config_path=None):
        '''
        Utility method to invoke Source Extractor on supplied detection file
        Returns: file path of catalog
        '''

        if sextractor_config_path is None:
            sextractor_config_path = os.path.join(self.base_dir, 'superbit/astro_config/')

<<<<<<< HEAD
        #outfile_name='mock_empirical_psf_coadd.fits'; weightout_name='mock_empirical_psf_coadd.weight.fits'
        if self.run_name is not None:
            p = f'{self.run_name}_'
        else:
            p = ''
        outfile_name = f'{p}mock_coadd.fits'
        weightout_name = '{p}mock_coadd.weight.fits'
        detection_file, weight_file = self._make_detection_image(outfile_name=outfile_name,weightout_name=weightout_name)
        self.coadd_file = detection_file

=======
>>>>>>> 44e8045b
        cat_name=detection_file.replace('.fits','_cat.ldac')
        name_arg='-CATALOG_NAME ' + cat_name
        config_arg = sextractor_config_path+'sextractor.mock.config'
        param_arg = '-PARAMETERS_NAME '+sextractor_config_path+'sextractor.param'
        nnw_arg = '-STARNNW_NAME '+sextractor_config_path+'default.nnw'
        filter_arg = '-FILTER_NAME '+sextractor_config_path+'default.conv'
<<<<<<< HEAD
        bkgname=os.path.join(self.work_path, outfile_name.replace('.fits','.sub.fits'))
        bkg_arg = '-CHECKIMAGE_NAME ' + bkgname
        #cmd = ' '.join(['sex',detection_file,weight_arg,name_arg, bkg_arg, param_arg,nnw_arg,filter_arg,'-c',config_arg])
        cmd = ' '.join(['sex',detection_file,name_arg, bkg_arg, param_arg,nnw_arg,filter_arg,'-c',config_arg]) 
=======
        bkg_name = detection_file.replace('.fits','.sub.fits')
        bkg_arg = '-CHECKIMAGE_NAME ' + bkg_name
        cmd = ' '.join(['sex',detection_file,name_arg, bkg_arg, param_arg,nnw_arg,filter_arg,'-c',config_arg])
        if weight_file is not None:
            weight_arg = '-WEIGHT_IMAGE '+ weight_file
            cmd = ' '.join([cmd, weight_arg])

>>>>>>> 44e8045b
        self.logprint("sex cmd is " + cmd)

        # utils.run_command(cmd, logprint=self.logprint)
        os.system(cmd)

        print("cat_name_is {}".format(cat_name))
        return cat_name

    def make_coadd_catalog(self, sextractor_config_path=None, source_selection=False):
        '''
        Wrapper for astromatic tools to make coadd detection image
        from provided exposures and return a coadd catalog
        '''

        if sextractor_config_path is None:
            sextractor_config_path = os.path.join(self.base_dir, 'superbit/astro_config/')

        outfile_name='mock_coadd.fits'; weightout_name='mock_coadd.weight.fits'
        detection_filepath, weight_filepath= self._make_detection_image(outfile_name=outfile_name,weightout_name=weightout_name)
        self.coadd_file = detection_filepath

        # Set pixel scale
        self.pix_scale = utils.get_pixel_scale(self.coadd_file)

        # Run SExtractor on coadd
        cat_name = self._run_sextractor(detection_filepath,sextractor_config_path=sextractor_config_path)

        try:
            le_cat = fits.open(cat_name)
            try:
                self.catalog = le_cat[2].data
            except:
                self.catalog = le_cat[1].data

            if source_selection is True:
                self.logprint("selecting sources")
                self._select_sources_from_catalog(fullcat=le_cat,catname=cat_name)
        except Exception as e:
            self.logprint("coadd catalog could not be loaded; check name?")
            raise(e)

    def make_exposure_catalogs(self,weight_file=None, sextractor_config_path=None):

        sexcat_names = []

        for imagefile in self.image_files:
            sexcat = self._run_sextractor(imagefile,weight_file=weight_file,sextractor_config_path=sextractor_config_path)
            sexcat_names.append(sexcat)

        return sexcat_names

    def make_psf_models(self, select_truth_stars=False, im_cats=None, use_coadd=False, psf_mode='piff',star_params=None):

        if star_params is None:
            star_keys = {'size_key':'FLUX_RAD','mag_key':'MAG_AUTO'}
            star_params = {'CLASS_STAR':0.92,
                            'MIN_MAG':22,
                            'MAX_MAG':17,
                            'MIN_SIZE':1.1,
                            'MAX_SIZE':3.0,
                            'MIN_SNR': 20
                            }

        self.psf_models = []

        Nim = len(self.image_files)

        assert(len(im_cats)==Nim)

        # Will be placed first
        if use_coadd is True:
            Nim += 1

        k = 0
        for i in range(Nim):
            if (i == 0) and (use_coadd is True):
                imagefile = self.coadd_file
            else:
                if use_coadd is True:
                    imagefile = self.image_files[i-1]
                else:
                    imagefile = self.image_files[i]

            # TODO: update as necessary
            weightfile = self.mask_file.replace('mask', 'weight')

            if psf_mode == 'piff':

                piff_model = self._make_piff_model(imagefile, select_truth_stars=select_truth_stars,
                star_params=star_params)
                self.psf_models.append(piff_model)

            elif psf_mode == 'psfex':

                psfex_model_file = self._make_psfex_model(im_cats[i], weightfile=weightfile,select_truth_stars=select_truth_stars,star_params=star_params)

                # move checkimages to psfex_output
                cleanup_cmd = ' '.join(['mv chi* resi* samp* snap* proto* *.xml', self.psf_path])
                cleanup_cmd2 = ' '.join(['mv count*pdf ellipticity*pdf fwhm*pdf', self.psf_path])
                os.system(cleanup_cmd)
                os.system(cleanup_cmd2)
                self.psf_models.append(psfex.PSFEx(psfex_model_file))


    def _make_psfex_model(self, im_cat, weightfile='weight.fits', sextractor_config_path=None,
                        psfex_out_dir='./tmp/', select_truth_stars=False,star_params=None):
        '''
        Gets called by make_psf_models for every image in self.image_files
        Wrapper for PSFEx. Requires a FITS format catalog with vignettes

        For stellar locus filtering, these values are not currently accessible hard-coded in

        '''

        if sextractor_config_path is None:
            sextractor_config_path = os.path.join(self.base_dir, 'superbit/astro_config/')

        # If flagged, get a "clean" star catalog for PSFEx input
        if select_truth_stars==True:

            # This will break for any truth file nomenclature that isn't pipeline default
            truthdir=self.data_dir
            truthcat = glob.glob(''.join([truthdir,'*truth.fits']))[0]
            truthfilen=os.path.join(truthdir,truthcat)
            self.logprint("using truth catalog %s" % truthfilen)
            psfcat_name = self._select_stars_for_psf(sscat=im_cat,truthfile=truthfilen)

        else:
            psfcat_name = im_cat

        # Now run PSFEx on that image and accompanying catalog
        psfex_config_arg = '-c '+sextractor_config_path+'psfex.mock.config'
        outcat_name = imagefile.replace('.fits','.psfex.star')
        cmd = ' '.join(['psfex', psfcat_name,psfex_config_arg,'-OUTCAT_NAME',
                            outcat_name])
        self.logprint("psfex cmd is " + cmd)
        os.system(cmd)
        # utils.run_command(cmd, logprint=self.logprint)

        psfex_model_file=imcat_ldac_name.replace('.ldac','.psf')

        # Just return name, the make_psf_models method reads it in as a PSFEx object
        return psfex_model_file

    def _make_piff_model(self, imagefile, weightfile='weight.fits', sextractor_config_path=None,
            psfex_out_dir='./tmp/', select_truth_stars=False,star_params=None):
        '''
        Method to invoke PIFF for PSF modeling
        Returns a "PiffExtender" object with the get_rec() and get_cen()
        functions expected by meds.maker

        First, let's get it to run on one, then we can focus on running list
        '''

        if sextractor_config_path is None:
                sextractor_config_path = os.path.join(self.base_dir, 'superbit/astro_config/')

        imcat_ldac_name=imagefile.replace('.fits','_cat.ldac')

        if select_truth_stars==True:

            # This will break for any truth file nomenclature that isn't pipeline default
            truthdir=self.data_dir
            try:
                truthcat = glob.glob(os.path.join(truthdir,'truth*.fits'))[0]
            except:
                truthcat = glob.glob(os.path.join(truthdir,'truth*.dat'))[0]
            truthfilen=os.path.join(truthdir,truthcat)
            self.logprint("using truth catalog %s" % truthfilen)
            psfcat_name = self._select_stars_for_psf(sscat=imcat_ldac_name,\
                    truthfile=truthfilen,star_params=star_params)

        else:
            psfcat_name = self._select_stars_for_psf(sscat=imcat_ldac_name,\
                    truthfile=None,star_params=star_params)

        # Now run PIFF on that image and accompanying catalog
        piff_config_arg = ''.join([sextractor_config_path,'piff.config'])
        im_name = imagefile.replace('.fits','.sub.fits')
        image_arg = ''.join(['input.image_file_name=',im_name])
        psfcat_arg = ''.join(['input.cat_file_name=',psfcat_name])
        output_name = imagefile.split('/')[-1].replace('.fits','.piff')
        output_dir = os.path.join(self.data_dir,'piff-output')
        full_output_name=os.path.join(output_dir,output_name)
        output_arg = ''.join(['output.file_name=',output_name,' output.dir=',output_dir])
        cmd = ' '.join(['piffify', piff_config_arg,image_arg,psfcat_arg, output_arg])

        self.logprint("piff cmd is " + cmd)
        os.system(cmd)

        piff_extended = piff_extender(full_output_name)

        return piff_extended


    def _select_stars_for_psf(self,sscat,truthfile=None,starkeys=None,star_params=None):
        '''
        Method to obtain stars from SExtractor catalog using the truth catalog from GalSim
            sscat : input ldac-format catalog from which to select stars
            truthcat : the simulation truth catalog written out by GalSim
        '''


        try:
            ss = Table.read(sscat,hdu=2)
        except:
            ss = Table.read(sscat,hdu=1)

        if truthfile is not None:

            # Read in truthfile, obtain stars with redshift cut
            try:
                truthcat = Table.read(truthfile,format='fits')
            except:
                truthcat = Table.read(truthfile,format='ascii')
            stars=truthcat[truthcat['redshift']==0]
            outname = sscat.replace('.ldac','truthstars.ldac')

            # match sscat against truth star catalog
            self.logprint("selecting on truth catalog, %d stars found"%len(stars))
            star_matcher = eu.htm.Matcher(16,ra=stars['ra'],dec=stars['dec'])
            matches,starmatches,dist = star_matcher.match(ra=ss['ALPHAWIN_J2000'],
                                                    dec=ss['DELTAWIN_J2000'],radius=1.5E-4,maxmatch=1)

            # Save result to file, return filename
            ss=ss[matches]
            wg_stars = (ss['SNR_WIN']>star_params['MIN_SNR']) & (ss['CLASS_STAR']>star_params['CLASS_STAR'])
            ss[wg_stars].write(outname,format='fits',overwrite=True)


        else:

            # Do more standard stellar locus matching
            # Would be great to have stellar_locus_params be more customizable...
            outname = sscat.replace('.ldac','stars.ldac')
            self.logprint("Selecting analysis objects on CLASS_STAR...")
            wg_stars = (ss['CLASS_STAR']>star_params['CLASS_STAR']) & \
            (ss['SNR_WIN']>star_params['MIN_SNR'])
            ss[wg_stars].write(outname,format='fits',overwrite=True)

        return outname

    def make_image_info_struct(self, max_len_of_filepath=200, use_coadd=False):
        # max_len_of_filepath may cause issues down the line if the file path
        # is particularly long

        Nim = len(self.image_files)

        # If used, will be put first
        if use_coadd is True:
            Nim += 1

        image_info = meds.util.get_image_info_struct(Nim, max_len_of_filepath)

        i=0
        for image_file in range(Nim):
            if (i == 0) and (use_coadd is True):
                image_file = self.coadd_file
            else:
                if use_coadd is True:
                    image_file = self.image_files[i-1]
                else:
                    image_file = self.image_files[i]

            bkgsub_name = image_file.replace('.fits','.sub.fits')

            image_info[i]['image_path'] = bkgsub_name
            image_info[i]['image_ext'] = 0
            image_info[i]['weight_path'] = self.weight_file
            image_info[i]['weight_ext'] = 0
            image_info[i]['bmask_path'] = self.mask_file
            image_info[i]['bmask_ext'] = 0

            # The default is for 0 offset between the internal numpy arrays
            # and the images, but we use the FITS standard of a (1,1) origin.
            # In principle we could probably set this automatically by checking
            # the images
            image_info[i]['position_offset'] = 1

            i+=1

        return image_info

    def make_meds_config(self, extra_parameters=None, use_coadd=False):
        '''
        :extra_parameters: dictionary of keys to be used to update the base MEDS configuration dict

        '''
        # sensible default config.
        config = {'first_image_is_coadd': use_coadd,
                  'cutout_types':['weight','seg','bmask'],
                  'psf_type':'psfex'}

        if extra_parameters is not None:
            config.update(extra_parameters)

        return config

    def _meds_metadata(self,magzp=0.0):
        meta = np.empty(1,[('magzp_ref',np.float)])
        meta['magzp_ref'] = magzp
        return meta

    def _calculate_box_size(self,angular_size,size_multiplier = 2.5, min_size = 16, max_size= 64):
        '''
        Calculate the cutout size for this survey.

        :angular_size: angular size of a source, with some kind of angular units.
        :size_multiplier: Amount to multiply angular size by to choose boxsize.
        :deconvolved:
        :min_size:
        :max_size:

        '''

        pixel_scale = self.pix_scale

        box_size_float = np.ceil( angular_size/pixel_scale)

        # Available box sizes to choose from -> 16 to 256 in increments of 2
        available_sizes = min_size * 2**(np.arange(np.ceil(np.log2(max_size)-np.log2(min_size)+1)).astype(int))

        # If a single angular_size was proffered:
        if isinstance(box_size_float, np.ndarray):
            available_sizes_matrix = available_sizes.reshape(1,available_sizes.size).repeat(angular_size.size,axis=0)
            box_size_float_matrix=box_size_float.reshape(box_size_float.size,1)
            #available_sizes_matrix[box_size_float.reshape(box_size_float.size,1) > available_sizes.reshape(1,available_sizes.size)] = np.max(available_sizes)+1
            available_sizes_matrix[box_size_float.reshape(box_size_float.size,1) > available_sizes_matrix] = np.max(available_sizes)+1
            box_size = np.min(available_sizes_matrix,axis=1)
        else:
            box_size = np.min( available_sizes[ available_sizes > box_size_float ] )
        return box_size

    def make_object_info_struct(self, catalog=None):
        if catalog is None:
            catalog = self.catalog

        ###
        ### Need to figure out a way to add redshifts here...
        ###

        obj_str = meds.util.get_meds_input_struct(catalog.size,\
                                                  extra_fields = [('KRON_RADIUS',np.float),('number',np.int),\
                                                                  ('X_IMAGE',np.float),('Y_IMAGE',np.float)])
        obj_str['id'] = catalog['NUMBER']
        obj_str['number'] = np.arange(catalog.size)+1
        obj_str['box_size'] = self._calculate_box_size(catalog['KRON_RADIUS'])
        obj_str['ra'] = catalog['ALPHAWIN_J2000']
        obj_str['dec'] = catalog['DELTAWIN_J2000']
        obj_str['X_IMAGE'] = catalog['X_IMAGE']
        obj_str['Y_IMAGE'] = catalog['Y_IMAGE']
        obj_str['KRON_RADIUS'] = catalog['KRON_RADIUS']

        return obj_str


    def run(self,outfile='mock_superbit.meds', clobber=False, source_selection=False,
            select_truth_stars=False,psf_mode='piff'):
        # Make a MEDS, clobbering if needed

        #### ONLY FOR DEBUG
        #### Set up the paths to the science and calibration data
        #self.set_working_dir()
        #self.set_path_to_psf()
        #self.set_path_to_science_data()
        # Add a WCS to the science
        #self.add_wcs_to_science_frames()
        ####################

        # Reduce the data.
        # self.reduce(overwrite=clobber,skip_sci_reduce=True)
        # Make a mask.
        # NB: can also read in a pre-existing mask by setting self.mask_file
        #self.make_mask(mask_name='mask.fits',overwrite=clobber)

        # Combine images, make a catalog.
        config_path = os.path.join(self.base_dir, 'superbit/astro_config/')
        self.make_coadd_catalog(sextractor_config_path=config_path,
                          source_selection=source_selection)
        # Make catalogs for individual exposures
        self.make_exposure_catalogs(sextractor_config_path=config_path)
        # Build a PSF model for each image.
        self.make_psf_models(select_truth_stars=select_truth_stars, im_cats=im_cats, use_coadd=False, psf_mode=psf_mode)
        # Make the image_info struct.
        image_info = self.make_image_info_struct()
        # Make the object_info struct.
        obj_info = self.make_object_info_struct()
        # Make the MEDS config file.
        meds_config = self.make_meds_config()
        # Create metadata for MEDS
        meta = self._meds_metadata(magzp=30.0)
        # Finally, make and write the MEDS file.
        medsObj = meds.maker.MEDSMaker(obj_info, image_info, config=meds_config,
                                       psf_data=self.psf_models,meta_data=meta)
        medsObj.write(outfile)<|MERGE_RESOLUTION|>--- conflicted
+++ resolved
@@ -410,7 +410,8 @@
         catalog = result.get_data()
         pass
 
-    def _run_sextractor(self,detection_file,weight_file=None,sextractor_config_path=None):
+    def _run_sextractor(self, detection_file, weight_file=None,
+                        sextractor_config_path=None):
         '''
         Utility method to invoke Source Extractor on supplied detection file
         Returns: file path of catalog
@@ -419,39 +420,23 @@
         if sextractor_config_path is None:
             sextractor_config_path = os.path.join(self.base_dir, 'superbit/astro_config/')
 
-<<<<<<< HEAD
-        #outfile_name='mock_empirical_psf_coadd.fits'; weightout_name='mock_empirical_psf_coadd.weight.fits'
-        if self.run_name is not None:
-            p = f'{self.run_name}_'
-        else:
-            p = ''
-        outfile_name = f'{p}mock_coadd.fits'
-        weightout_name = '{p}mock_coadd.weight.fits'
-        detection_file, weight_file = self._make_detection_image(outfile_name=outfile_name,weightout_name=weightout_name)
-        self.coadd_file = detection_file
-
-=======
->>>>>>> 44e8045b
         cat_name=detection_file.replace('.fits','_cat.ldac')
         name_arg='-CATALOG_NAME ' + cat_name
         config_arg = sextractor_config_path+'sextractor.mock.config'
         param_arg = '-PARAMETERS_NAME '+sextractor_config_path+'sextractor.param'
         nnw_arg = '-STARNNW_NAME '+sextractor_config_path+'default.nnw'
         filter_arg = '-FILTER_NAME '+sextractor_config_path+'default.conv'
-<<<<<<< HEAD
-        bkgname=os.path.join(self.work_path, outfile_name.replace('.fits','.sub.fits'))
-        bkg_arg = '-CHECKIMAGE_NAME ' + bkgname
-        #cmd = ' '.join(['sex',detection_file,weight_arg,name_arg, bkg_arg, param_arg,nnw_arg,filter_arg,'-c',config_arg])
-        cmd = ' '.join(['sex',detection_file,name_arg, bkg_arg, param_arg,nnw_arg,filter_arg,'-c',config_arg]) 
-=======
+
         bkg_name = detection_file.replace('.fits','.sub.fits')
         bkg_arg = '-CHECKIMAGE_NAME ' + bkg_name
-        cmd = ' '.join(['sex',detection_file,name_arg, bkg_arg, param_arg,nnw_arg,filter_arg,'-c',config_arg])
+        cmd = ' '.join([
+            'sex', detection_file, name_arg,  bkg_arg,  param_arg, nnw_arg,
+            filter_arg, '-c', config_arg
+            ])
         if weight_file is not None:
             weight_arg = '-WEIGHT_IMAGE '+ weight_file
             cmd = ' '.join([cmd, weight_arg])
 
->>>>>>> 44e8045b
         self.logprint("sex cmd is " + cmd)
 
         # utils.run_command(cmd, logprint=self.logprint)
@@ -469,7 +454,13 @@
         if sextractor_config_path is None:
             sextractor_config_path = os.path.join(self.base_dir, 'superbit/astro_config/')
 
-        outfile_name='mock_coadd.fits'; weightout_name='mock_coadd.weight.fits'
+        if self.run_name is not None:
+            p = f'{self.run_name}_'
+        else:
+            p = ''
+        outfile_name = f'{p}mock_coadd.fits'
+        weightout_name = outfile_name.replace('.fits', '.weight.fits')
+
         detection_filepath, weight_filepath= self._make_detection_image(outfile_name=outfile_name,weightout_name=weightout_name)
         self.coadd_file = detection_filepath
 
