--- conflicted
+++ resolved
@@ -509,11 +509,8 @@
     # information from COSMOS fits like redshifts, hlr, etc.   
     cosmos_cat = galsim.COSMOSCatalog(sbparams.cat_file_name, dir=sbparams.cosmosdir)
     fitcat = Table.read(os.path.join(os.path.join(sbparams.cosmosdir, sbparams.fit_file_name)))
-<<<<<<< HEAD
-    print('Read in %d galaxies from catalog and associated fit info' % cosmos_cat.nobjects)
-=======
     logger.info('Read in %d galaxies from catalog and associated fit info', cosmos_cat.nobjects)
->>>>>>> 8ba56979
+
 
     cluster_cat = galsim.COSMOSCatalog(sbparams.cluster_cat_name)
     print('Read in %d cluster galaxies from catalog' % cosmos_cat.nobjects)
