# Copyright (c) 2012-2019 by the GalSim developers team on GitHub
# https://github.com/GalSim-developers
#
# This file is part of GalSim: The modular galaxy image simulation toolkit.
# https://github.com/GalSim-developers/GalSim
#
# GalSim is free software: redistribution and use in source and binary forms,
# with or without modification, are permitted provided that the following
# conditions are met:
#
# 1. Redistributions of source code must retain the above copyright notice, this
#    list of conditions, and the disclaimer given in the accompanying LICENSE
#    file.
# 2. Redistributions in binary form must reproduce the above copyright notice,
#    this list of conditions, and the disclaimer given in the documentation
#    and/or other materials provided with the distribution.
#

import sys
import os
import math
import numpy
import logging
import time
import galsim
import galsim.des
import galsim.convolve
import pdb
import glob
import scipy
import yaml
from functools import reduce
from astropy.table import Table
from mpi_helper import MPIHelper

class truth():
    
    def __init__(self):
        '''
        class to store attributes of a mock galaxy or star
        :x/y: object position in full image
        :ra/dec: object position in WCS --> may need revision?
        :g1/g2: NFW shear moments
        :mu: NFW magnification
        :z: galaxy redshift
        :variance: of stamp pixel noise
        '''
    
        self.x = None 
        self.y = None
        self.ra = None
        self.dec = None
        self.g1 = 0.0
        self.g2 = 0.0
        self.mu = 1.0
        self.z = 0.0

def nfw_lensing(nfw_halo, pos, nfw_z_source):
    """ 
    - For some much-needed tidiness in main(), place the function that shears each galaxy here
    - Usage is borrowed from demo9.py
    - nfw_halo is galsim.NFW() object created in main()
    - pos is position of galaxy in image
    - nfw_z_source is background galaxy redshift
    """
<<<<<<< HEAD
    try:
        g1,g2 = nfw_halo.getShear( pos , nfw_z_source )
        nfw_shear = galsim.Shear(g1=g1,g2=g2)
    except:
        # This shouldn't happen, since we exclude the inner 10 arcsec, but it's a
        # good idea to use the try/except block here anyway.
        import warnings
        warnings.warn("Warning: NFWHalo shear is invalid -- probably strong lensing!  " +
                          "Using shear = 0.")
        nfw_shear = galsim.Shear(g1=0,g2=0)
        logger.debug("NFWHalo shear is invalid")
        
=======
    g1,g2 = nfw_halo.getShear( pos , nfw_z_source )
    nfw_shear = galsim.Shear(g1=g1,g2=g2)
>>>>>>> 3b91ccf2
    nfw_mu = nfw_halo.getMagnification( pos , nfw_z_source )

    if nfw_mu < 0:
        import warnings
        warnings.warn("Warning: mu < 0 means strong lensing!  Using mu=25.")
        nfw_mu = 25
    elif nfw_mu > 25:
        import warnings
        warnings.warn("Warning: mu > 25 means strong lensing!  Using mu=25.")
        nfw_mu = 25        
    

    return nfw_shear, nfw_mu

def make_a_galaxy(ud,wcs,psf,affine,fitcat,cosmos_cat,nfw,optics,bandpass,sbparams):
    """
    Method to make a single galaxy object and return stamp for 
    injecting into larger GalSim image
    """
    # Choose a random RA, Dec around the sky_center.
    # Note that for this to come out close to a square shape, we need to account for the
    # cos(dec) part of the metric: ds^2 = dr^2 + r^2 d(dec)^2 + r^2 cos^2(dec) d(ra)^2
    # So need to calculate dec first.
    dec = sbparams.center_dec + (ud()-0.5) * sbparams.image_ysize_arcsec * galsim.arcsec
    ra = sbparams.center_ra + (ud()-0.5) * sbparams.image_xsize_arcsec / numpy.cos(dec) * galsim.arcsec
    world_pos = galsim.CelestialCoord(ra,dec)
    # We will need the image position as well, so use the wcs to get that
    image_pos = wcs.toImage(world_pos)
   
    # We also need this in the tangent plane, which we call "world coordinates" here.
    # This is still an x/y corrdinate 
    uv_pos = affine.toWorld(image_pos)
    
    # Create chromatic galaxy
    gal = cosmos_cat.makeGalaxy(gal_type='parametric', rng=ud, chromatic=True)
    logger.debug('created chromatic galaxy')

    # Obtain galaxy redshift from the COSMOS profile fit catalog
    #gal_z=fitcat['zphot'][gal.index]

    # Draw the redshift from a power law distribution: N(f) ~ f^-2
    redshift_dist = galsim.DistDeviate(ud, function = lambda x:x**-2,
                                           x_min = 0.5,
                                           x_max = 1.5)
    gal_z = redshift_dist()
    

    # Apply a random rotation
    theta = ud()*2.0*numpy.pi*galsim.radians
    gal = gal.rotate(theta)
    # This automatically scales up the noise variance (if there is any) by flux_scaling**2.
    gal *= flux_scaling
    
    # Get the reduced shears and magnification at this point
    nfw_shear, mu = nfw_lensing(nfw, uv_pos, gal_z)
    g1=nfw_shear.g1; g2=nfw_shear.g2

    # Apply the cluster (reduced) shear and magnification at this position using
    # a single GSObject method.
    try:
        gal = gal.lens(g1, g2, mu)
        logger.debug('sheared galaxy')
    except:
        print("could not lens galaxy, setting default values...")
        g1 = 0.0; g2 = 0.0
        mu = 1.0

<<<<<<< HEAD
    # This automatically scales up the noise variance by flux_scaling**2.
    gal *= sbparams.flux_scaling
    logger.debug('rescaled galaxy with scaling factor %f' % sbparams.flux_scaling)

=======
>>>>>>> 3b91ccf2
        
    # Generate PSF at location of galaxy
    # Convolve galaxy image with the PSF.    
    this_psf = psf.getPSF(image_pos)
    gsp=galsim.GSParams(maximum_fft_size=16384)
    final = galsim.Convolve([this_psf, optics,gal],gsparams=gsp)
    logger.debug("Convolved galaxy and PSF at image position")

    
    # Account for the fractional part of the position
    # cf. demo9.py for an explanation of this nominal position stuff.
    x_nominal = image_pos.x + 0.5
    y_nominal = image_pos.y + 0.5
    ix_nominal = int(math.floor(x_nominal+0.5))
    iy_nominal = int(math.floor(y_nominal+0.5))
    dx = x_nominal - ix_nominal
    dy = y_nominal - iy_nominal
    offset = galsim.PositionD(dx,dy)
    position=[ix_nominal,iy_nominal,ra.deg,dec.deg]
    
    # We use method='no_pixel' here because the SDSS PSF image that we are using includes the
    # pixel response already.
    this_stamp_image = galsim.Image(64, 64,wcs=wcs.local(image_pos))
    stamp = final.drawImage(bandpass,image=this_stamp_image, offset=offset, method='no_pixel')
    stamp.setCenter(ix_nominal,iy_nominal)
    logger.debug('drew & centered galaxy!')    
    
    galaxy_truth=truth()
    galaxy_truth.ra=ra.deg; galaxy_truth.dec=dec.deg
    galaxy_truth.x=ix_nominal; galaxy_truth.y=iy_nominal
    galaxy_truth.g1=g1; galaxy_truth.g2=g2
    galaxy_truth.mu = mu; galaxy_truth.z = gal_z
    galaxy_truth.flux = stamp.added_flux
    logger.debug('created truth values')
    
    try:
        galaxy_truth.fwhm=final.evaluateAtWavelength(sbparams.lam).calculateFWHM()
        galaxy_truth.mom_size=stamp.FindAdaptiveMom().moments_sigma
    except:
        logger.debug('fwhm or sigma calculation failed')
        galaxy_truth.fwhm=-9999.0
        galaxy_truth.mom_size=-9999.
    
    return stamp, galaxy_truth

def make_cluster_galaxy(ud, wcs, psf, affine, centerpix, cluster_cat, optics, bandpass, sbparams):
    """
    Method to make a single galaxy object and return stamp for 
    injecting into larger GalSim image

    Galaxies defined here are not lensed, and are magnified to
    look more "cluster-like." 
    """
    
    # Choose a random position within 200 pixels of the sky_center
    radius = 200
    max_rsq = radius**2
    while True:  # (This is essentially a do..while loop.)
        x = (2.*ud()-1) * radius 
        y = (2.*ud()-1) * radius 
        rsq = x**2 + y**2
        
        if rsq <= max_rsq: break

    # We will need the image position as well, so use the wcs to get that,
    # plus a small gaussian jitter so cluster doesn't look too box-like
    image_pos = galsim.PositionD(x+centerpix.x+(ud()-0.5)*10,y+centerpix.y+(ud()-0.5)*10)
    world_pos = wcs.toWorld(image_pos)
    ra=world_pos.ra; dec = world_pos.dec
   
    # We also need this in the tangent plane, which we call "world coordinates" here,
    # This is still an x/y corrdinate 
    uv_pos = affine.toWorld(image_pos)

    # Fixed redshift for cluster galaxies
    gal_z = 0.17
    # FIXME: This appears to be missing and should be fixed????
    g1 = 0.0; g2 = 0.0
    mu = 1.0
    
    # Get the reduced shears and magnification at this point
    nfw_shear, mu = nfw_lensing(nfw, uv_pos, gal_z)
    g1=nfw_shear.g1; g2=nfw_shear.g2

    # Create chromatic galaxy    
    gal = cluster_cat.makeGalaxy(gal_type='parametric', rng=ud,chromatic=True)
    logger.debug('created cluster galaxy')

    # Apply a random rotation
    theta = ud()*2.0*numpy.pi*galsim.radians
    gal = gal.rotate(theta)
    
    # This automatically scales up the noise variance by flux_scaling**2.
    # The "magnify" is just for drama
    gal *= sbparams.flux_scaling
    gal.magnify(10)
    logger.debug('rescaled galaxy with scaling factor %f' % sbparams.flux_scaling)

        
    # Generate PSF at location of galaxy
    # Convolve galaxy image with the PSF.    
    this_psf = psf.getPSF(image_pos)
    gsp=galsim.GSParams(maximum_fft_size=16384)
    final = galsim.Convolve([this_psf,gal,optics],gsparams=gsp)
    logger.debug("Convolved galaxy and PSF at image position")

    
    # Account for the fractional part of the position
    # cf. demo9.py for an explanation of this nominal position stuff.
    x_nominal = image_pos.x + 0.5
    y_nominal = image_pos.y + 0.5
    ix_nominal = int(math.floor(x_nominal+0.5))
    iy_nominal = int(math.floor(y_nominal+0.5))
    dx = x_nominal - ix_nominal
    dy = y_nominal - iy_nominal
    offset = galsim.PositionD(dx,dy)
    position=[ix_nominal,iy_nominal,ra.deg,dec.deg]
    
    # Draw galaxy image
    this_stamp_image = galsim.Image(128, 128,wcs=wcs.local(image_pos))
    cluster_stamp = final.drawImage(bandpass,image=this_stamp_image, offset=offset,method='no_pixel')
    cluster_stamp.setCenter(ix_nominal,iy_nominal)
    logger.debug('drew & centered galaxy!')    

    cluster_galaxy_truth=truth()
    cluster_galaxy_truth.ra=ra.deg; cluster_galaxy_truth.dec=dec.deg
    cluster_galaxy_truth.x=ix_nominal; cluster_galaxy_truth.y=iy_nominal
    cluster_galaxy_truth.g1=g1; cluster_galaxy_truth.g2=g2
    cluster_galaxy_truth.mu = mu; cluster_galaxy_truth.z = gal_z
    cluster_galaxy_truth.flux = cluster_stamp.added_flux
    logger.debug('created truth values')
    
    try:
        cluster_galaxy_truth.fwhm=final.evaluateAtWavelength(sbparams.lam).calculateFWHM()
        cluster_galaxy_truth.mom_size=cluster_stamp.FindAdaptiveMom().moments_sigma
    except:
        logger.debug('fwhm or sigma calculation failed')
        cluster_galaxy_truth.fwhm=-9999.0
        cluster_galaxy_truth.mom_size=-9999.
    
    return cluster_stamp, cluster_galaxy_truth


def make_a_star(ud, wcs, psf, affine, optics, sbparams):
    """
    makes a star-like object for injection into larger image.
    """
    
    # Choose a random RA, Dec around the sky_center.
    dec = sbparams.center_dec + (ud()-0.5) * sbparams.image_ysize_arcsec * galsim.arcsec
    ra = sbparams.center_ra + (ud()-0.5) * sbparams.image_xsize_arcsec / numpy.cos(dec) * galsim.arcsec
    world_pos = galsim.CelestialCoord(ra,dec)
    
    # We will need the image position as well, so use the wcs to get that
    image_pos = wcs.toImage(world_pos)
    
    # We also need this in the tangent plane, which we call "world coordinates" here,
    # This is still an x/y corrdinate 
    uv_pos = affine.toWorld(image_pos)

    # Draw star flux at random; based on distribution of star fluxes in real images  
    flux_dist = galsim.DistDeviate(ud, function = lambda x:x**-1.5, x_min = 799.2114, x_max = 890493.9)
    star_flux = flux_dist()
    
    # Generate PSF at location of star, convolve with optical model to make a star
    deltastar = galsim.DeltaFunction(flux=star_flux)  
    this_psf = psf.getPSF(image_pos)
    star=galsim.Convolve([optics, this_psf,deltastar])
        
    # Account for the fractional part of the position
    # cf. demo9.py for an explanation of this nominal position stuff.
    x_nominal = image_pos.x + 0.5
    y_nominal = image_pos.y + 0.5
    ix_nominal = int(math.floor(x_nominal+0.5))
    iy_nominal = int(math.floor(y_nominal+0.5))
    dx = x_nominal - ix_nominal
    dy = y_nominal - iy_nominal
    offset = galsim.PositionD(dx,dy)
    star_stamp = star.drawImage(wcs=wcs.local(image_pos), offset=offset, method='no_pixel')

    # Recenter the stamp at the desired position:
    star_stamp.setCenter(ix_nominal,iy_nominal)
    
    star_truth=truth()
    star_truth.ra = ra.deg; star_truth.dec = dec.deg
    star_truth.x = ix_nominal; star_truth.y = iy_nominal

    return star_stamp, star_truth

class SuperBITParameters:
        def __init__(self, config_file=None, argv=None):
            """
            Initialize default params and overwirte with config_file params and / or commmand line
            parameters.
            """
            # Define some default default parameters below.
            # These are used in the absence of a .yaml config_file or command line args.
            self._load_config_file("superbit_parameters_jmc.yaml")

            # Check for config_file params to overwrite defaults
            if config_file is not None:
                logger.info('Loading parameters from %s' % (config_file))
                self._load_config_file(config_file)

            # Check for command line args to overwrite config_file and / or defaults
            if argv is not None:
                self._load_command_line(argv)

        def _load_config_file(self, config_file):
            """
            Load parameters from configuration file. Only parameters that exist in the config_file
            will be overwritten.
            """
            with open(config_file) as fsettings:
                config = yaml.load(fsettings, Loader=yaml.FullLoader)
            self._load_dict(config)
        def _args_to_dict(self, argv):
            """
            Converts a command line argument array to a dictionary.
            """
            d = {}
            for arg in argv[1:]:
                try:
                    (option, value) = arg.split("=", 1)
                except:
                    (option, value) = (arg, None)
                d[option] = value
            return d

        def _load_command_line(self, argv):
            """
            Load parameters from the command line argumentts. Only parameters that are provided in
            the command line will be overwritten.
            """
            logger.info('Processing command line args')
            # Parse arguments here
            self._load_dict(self._args_to_dict(argv))

        def _load_dict(self, d):
            """
            Load parameters from a dictionary.
            """
            for (option, value) in d.items():
                if option == "pixel_scale":     
                    self.pixel_scale = float(value)
                elif option == "sky_bkg":        
                    self.sky_bkg = float(value) 
                elif option == "sky_sigma":     
                    self.sky_sigma = float(value)
                elif option == "gain":          
                    self. gain = float(value)   
                elif option == "image_xsize":   
                    self.image_xsize = int(value)    
                elif option == "image_ysize":   
                    self.image_ysize = int(value)    
                elif option == "center_ra":     
                    self.center_ra = float(value) * galsim.hours
                elif option == "center_dec": 
                    self.center_dec = float(value) * galsim.degrees
                elif option == "nexp":      
                    self.nexp = int(value)          
                elif option == "exp_time":   
                    self.exp_time = float(value) 
                elif option == "nobj":     
                    self.nobj = int(value)     
                elif option == "nclustergal":     
                    self.nclustergal = int(value)     
                elif option == "nstars": 
                    self.nstars = int(value)    
                elif option == "tel_diam": 
                    self.tel_diam = float(value)
                elif option == "lam":     
                    self.lam = float(value)      
                elif option == "psf_path": 
                    self.psf_path = str(value) 
                elif option == "mass": 
                    self.mass = float(value)         
                elif option == "nfw_conc":   
                    self.nfw_conc = float(value) 
                elif option == "nfw_z_halo": 
                    self.nfw_z_halo = float(value)
                elif option == "omega_m":   
                    self.omega_m = float(value)  
                elif option == "omega_lam":
                    self.omega_lam = float(value)
                elif option == "config_file":
                    logger.info('Loading parameters from %s' % (value))
                    self._load_config_file(str(value))
                elif option == "cosmosdir":
                    self.cosmosdir = str(value)
                elif option == "cosmosdir":
                    self.cosmosdir = str(value)
                elif option == "cat_file_name":
                    self.cat_file_name = str(value)
                elif option == "fit_file_name":
                    self.fit_file_name = str(value)
                elif option == "cluster_cat_name":
                    self.cluster_cat_name = str(value)
                elif option == "bp_file":
                    self.bp_file = str(value)
                elif option == "outdir":
                    self.outdir = str(value)
                elif option == "noise_seed":     
                    self.noise_seed = int(value)     
                elif option == "galobj_seed":     
                    self.galobj_seed = int(value)     
                elif option == "cluster_seed":     
                    self.cluster_seed = int(value)     
                elif option == "stars_seed":     
                    self.stars_seed = int(value)     
                elif option == "nstruts":     
                    self.nstruts = int(value)     
                elif option == "nstruts":     
                    self.nstruts = int(value)     
                elif option == "strut_thick":     
                    self.strut_thick = float(value)     
                elif option == "strut_theta":  
                    self.strut_theta = float(value)        
                elif option == "obscuration":  
                    self.obscuration = float(0.380)     
                else:
                    raise Exception("Invalid parameter \"%s\" with value \"%s\"" % (option, value))

            # Derive the parameters from the base parameters
            self.image_xsize_arcsec = self.image_xsize * self.pixel_scale 
            self.image_ysize_arcsec = self.image_ysize * self.pixel_scale 
            self.center_coords = galsim.CelestialCoord(self.center_ra,self.center_dec)
            self.strut_angle = self.strut_theta * galsim.degrees
            
            # The catalog returns objects that are appropriate for HST in 1 second exposures.  
            # So for our telescope we scale up by the relative area, exposure time, pixel scale 
            # and detector gain   
            hst_eff_area = 2.4**2 * (1.-0.33**2)
            sbit_eff_area = self.tel_diam**2 * (1.-0.380**2) 
            self.flux_scaling = (sbit_eff_area/hst_eff_area) * self.exp_time * self.gain*(self.pixel_scale/.05)**2 

# function to help with reducing MPI results from each process to single result
def combine_images(im1, im2):
    """Combine two galsim.Image objects into one."""
    # easy since they support +. Try using in-place operation to reduce memory
    im1 += im2
    return im1

def combine_catalogs(t1, t2):
    """Combine two galsim.OutputCatalog objects into one"""
    # as far as I can tell, they expose no way of doing this aside from messing
    # with the internal lists directly.
    t1.rows.extend(t2.rows)
    t1.sort_keys.extend(t2.sort_keys)
    return t1

def main(argv):
    """
    Make images using model PSFs and galaxy cluster shear:
      - The galaxies come from COSMOSCatalog, which can produce either RealGalaxy profiles
        (like in demo10) and parametric fits to those profiles. We chose parametric fits since
        these are required for chromatic galaxies (ones with filter response included)
      - The real galaxy images include some initial correlated noise from the original HST
        observation, which would need to be whitened. But we are using parametric galaxies, 
        so this isn't a concern.
    """
    
    global logger
    logging.basicConfig(format="%(message)s", level=logging.INFO, stream=sys.stdout)
    logger = logging.getLogger("mock_superbit_data")

    M = MPIHelper()

    # Define some parameters we'll use below.
<<<<<<< HEAD
    sbparams = SuperBITParameters(argv=argv)
    
    # Set up the NFWHalo:
    nfw = galsim.NFWHalo(mass=sbparams.mass, conc=sbparams.nfw_conc, redshift=sbparams.nfw_z_halo,
                     omega_m=sbparams.omega_m, omega_lam=sbparams.omega_lam)
=======
    # Defining globals is bad practice, but convenient
    # Normally these would be read in from some parameter file.
    global pixel_scale
    pixel_scale = 0.206          # arcsec/pixel
    global sky_bkg               # mean sky background from AG's paper
    sky_bkg = 0.32               # ADU / s / pix
    global sky_sigma             # standard deviation of sky background   
    sky_sigma = 0.0957           # ADU / s / pix
    gain = 3.33
    global image_xsize
    image_xsize = 6665           # size of image in pixels
    global image_ysize
    image_ysize = 4453           # size of image in pixels
    global image_xsize_arcsec
    image_xsize_arcsec = image_xsize*pixel_scale # size of big image in each dimension (arcsec)
    global image_ysize_arcsec
    image_ysize_arcsec = image_ysize*pixel_scale # size of big image in each dimension (arcsec)
    global center_ra
    center_ra = 19.3*galsim.hours     # The RA, Dec of the center of the image on the sky
    global center_dec
    center_dec = -33.1*galsim.degrees
    global center_coords
    center_coords = galsim.CelestialCoord(center_ra,center_dec)
    
    global n                     # number of exposures to create per PSF model
    n = 7
    global exp_time
    exp_time = 300
    global nobj
    nobj = 4000                    # number of galaxies in entire field
    global nstars
    nstars = 350                # number of stars in the entire field
    global flux_scaling           
    global tel_diam
    tel_diam = 0.5                    
    global lam                   # Fiducial wavelength for which optical aberrations are initially defined
    lam =625                     # nanometers  
    global optics                # will store the Zernicke component of the PSF
    global cosmos_cat            # will store the COSMOS catalog from which we draw objects
    
    psf_path = '/Users/jemcclea/Research/GalSim/examples/data/flight_jitter_only_oversampled_1x'
    #psf_path = '/users/jmcclear/data/superbit/galsim/data/flight_jitter_only_oversampled_1x'
    
    # Set up the NFWHalo:
    global nfw                   # will store the NFWHalo information
    mass=5E14                    # Cluster mass (Msol/h)
    nfw_conc = 4                 # Concentration parameter = virial radius / NFW scale radius
    nfw_z_halo = 0.17            # redshift of the halo
    omega_m = 0.3                # Omega matter for the background cosmology.
    omega_lam = 0.7              # Omega lambda for the background cosmology.
    
    nfw = galsim.NFWHalo(mass=mass, conc=nfw_conc, redshift=nfw_z_halo,
                             omega_m=omega_m, omega_lam=omega_lam)
>>>>>>> 3b91ccf2
    logger.info('Set up NFW halo for lensing')

    # Read in galaxy catalog, as well as catalog containing
    # information from COSMOS fits like redshifts, hlr, etc.   
    cosmos_cat = galsim.COSMOSCatalog(sbparams.cat_file_name, dir=sbparams.cosmosdir)
    fitcat = Table.read(os.path.join(sbparams.cosmosdir, sbparams.fit_file_name))
    logger.info('Read in %d galaxies from catalog and associated fit info', cosmos_cat.nobjects)

    cluster_cat = galsim.COSMOSCatalog(sbparams.cluster_cat_name)
    logger.info('Read in %d cluster galaxies from catalog', cosmos_cat.nobjects)
    

    ### Now create PSF. First, define Zernicke polynomial component
    ### note: aberrations were definined for lam = 550, and close to the
    ### center of the camera. The PSF degrades at the edge of the FOV
<<<<<<< HEAD
    lam_over_diam = sbparams.lam * 1.e-9 / sbparams.tel_diam    # radians
    lam_over_diam *= 206265.
=======
    lam_over_diam = lam * 1.e-9 / tel_diam    # radians
    lam_over_diam *= 206265  # arcsec
>>>>>>> 3b91ccf2
    aberrations = numpy.zeros(38)             # Set the initial size.
    aberrations[0] = 0.                       # First entry must be zero
    aberrations[1] = -0.00305127
    aberrations[4] = -0.02474205              # Noll index 4 = Defocus
    aberrations[11] = -0.01544329             # Noll index 11 = Spherical
    aberrations[22] = 0.00199235
    aberrations[26] = 0.00000017
    aberrations[37] = 0.00000004
    logger.info('Calculated lambda over diam = %f arcsec', lam_over_diam)

<<<<<<< HEAD
    # will store the Zernicke component of the PSF
    optics = galsim.OpticalPSF(lam=sbparams.lam,diam=sbparams.tel_diam, 
                        obscuration=sbparams.obscuration, nstruts=sbparams.nstruts, 
                        strut_angle=sbparams.strut_angle, strut_thick=sbparams.strut_thick,
                        aberrations=aberrations)
=======
    # Define strut parameters. BIT has four orthogonal struts that
    # are ~12mm wide, and the exit pupil diameter is 137.4549 mm (Zemax)
    nstruts = 4
    strut_thick = 0.087                  # as a fraction of pupil diameter; BIT tr
    strut_angle = 90 * galsim.degrees   # angle between the vertical and the strut closest to it
    
    optics = galsim.OpticalPSF(lam=lam,diam=tel_diam, obscuration = 0.380, nstruts=nstruts,
                                   strut_angle=strut_angle, strut_thick=strut_thick, aberrations = aberrations)
>>>>>>> 3b91ccf2
    logger.info('Made telescope PSF profile')
    
    # load SuperBIT bandpass
    bandpass = galsim.Bandpass(sbparams.bp_file, wave_type='nm', blue_limit=310, red_limit=1100)

    ###
    ### LOOP OVER PSFs TO MAKE GROUPS OF IMAGES
    ### WITHIN EACH PSF, ITERATE n TIMES TO MAKE n SEPARATE IMAGES
    ###
    
    all_psfs=glob.glob(sbparams.psf_path+"/*121*.psf")
    logger.info('Beginning loop over jitter/optical psfs')
  
    for psf_filen in all_psfs:
        logger.info('Beginning PSF %s...'% psf_filen)
        
        for i in numpy.arange(1,sbparams.nexp+1):          
            # get MPI processes in sync at start of each image
            M.barrier()
            logger.info('Beginning loop %d'% i)

            rng = galsim.BaseDeviate(sbparams.noise_seed+i)

            try:
                root=psf_filen.split('data/')[1].split('/')[0]
<<<<<<< HEAD
                timescale=str(sbparams.exp_time)
                outname=''.join(['mock_superbit_',root,timescale,str(i).zfill(3),'.fits'])
                truth_file_name=''.join([sbparams.outdir, 'truth_', root, timescale, str(i).zfill(3), '.dat'])
                file_name = os.path.join(sbparams.outdir, outname)
=======
                #timescale=psf_filen.split('_1x/')[1].split('.')[0]
                timescale=str(exp_time)
                outname=''.join(['mock_superbit_',root,timescale,str(i).zfill(3),'.fits'])
                truth_file_name=''.join(['./output-jitter/round1/truth_',root,timescale,str(i).zfill(3),'.dat'])
                file_name = os.path.join('output-jitter/round1',outname)
>>>>>>> 3b91ccf2

            except:
                print("naming failed, check path")
                pdb.set_trace()

                
            # Setting up a truth catalog
            names = [ 'gal_num', 'x_image', 'y_image',
                        'ra', 'dec', 'g1_meas', 'g2_meas', 'nfw_mu', 'redshift','flux' ]
            types = [ int, float, float, float,
                        float, float, float, float, float, float]
            truth_catalog = galsim.OutputCatalog(names, types)

            
            # Set up the image:
            full_image = galsim.ImageF(sbparams.image_xsize, sbparams.image_ysize)
            sky_level = sbparams.exp_time * sbparams.sky_bkg
            # fill with sky_level moved until after MPI results summed
            full_image.fill(0.)
            full_image.setOrigin(0,0)
            
    
            # We keep track of how much noise is already in the image from the RealGalaxies.
            noise_image = galsim.ImageF(sbparams.image_xsize, sbparams.image_ysize)
            noise_image.setOrigin(0,0)

            
            # If you wanted to make a non-trivial WCS system, could set theta to a non-zero number
            theta = 0.0 * galsim.degrees
            dudx = numpy.cos(theta) * sbparams.pixel_scale
            dudy = -numpy.sin(theta) * sbparams.pixel_scale
            dvdx = numpy.sin(theta) * sbparams.pixel_scale
            dvdy = numpy.cos(theta) * sbparams.pixel_scale
            image_center = full_image.true_center
            affine = galsim.AffineTransform(dudx, dudy, dvdx, dvdy, origin=full_image.true_center)
            sky_center = galsim.CelestialCoord(ra=sbparams.center_ra, dec=sbparams.center_dec)
        
            wcs = galsim.TanWCS(affine, sky_center, units=galsim.arcsec)
            full_image.wcs = wcs

            
            # Now let's read in the PSFEx PSF model.  We read the image directly into an
            # InterpolatedImage GSObject, so we can manipulate it as needed 
            psf_wcs=wcs
            psf = galsim.des.DES_PSFEx(psf_filen,wcs=psf_wcs)
            logger.info('Constructed PSF object from PSFEx file')

            #####
            ## Loop over galaxy objects:
            #####
            
            # get local range to iterate over in this process
            local_start, local_end = M.mpi_local_range(sbparams.nobj)
            for k in range(local_start, local_end):
                time1 = time.time()
                
                # The usual random number generator using a different seed for each galaxy.
                ud = galsim.UniformDeviate(sbparams.galobj_seed+k+1)

                try: 
                    # make single galaxy object
                    stamp,truth = make_a_galaxy(ud=ud,wcs=wcs,psf=psf,affine=affine,fitcat=fitcat,
                            cosmos_cat=cosmos_cat,optics=optics,nfw=nfw,bandpass=bandpass,
                            sbparams=sbparams)                
                    # Find the overlapping bounds:
                    bounds = stamp.bounds & full_image.bounds
                    
                    # We need to keep track of how much variance we have currently in the image, so when
                    # we add more noise, we can omit what is already there.

                    # noise_image[bounds] += truth.variance
            
                    # Finally, add the stamp to the full image.
                
                    full_image[bounds] += stamp[bounds]
                    time2 = time.time()
                    tot_time = time2-time1
                    logger.info('Galaxy %d positioned relative to center t=%f s',
                                k, tot_time)
                    this_flux=numpy.sum(stamp.array)
                    row = [ k,truth.x, truth.y, truth.ra, truth.dec, truth.g1, truth.g2, truth.mu,truth.z, this_flux]
                    truth_catalog.addRow(row)
                except:
                    logger.info('Galaxy %d has failed, skipping...',k)

            #####
            ### Inject cluster galaxy objects:
            #####

<<<<<<< HEAD
            center_coords = galsim.CelestialCoord(sbparams.center_ra,sbparams.center_dec)
            centerpix = wcs.toImage(center_coords)
            
            # get local range to iterate over in this process
            local_start, local_end = M.mpi_local_range(sbparams.nclustergal)
            for k in range(local_start, local_end):
=======
            """
            random_seed=892375351

            center_coords = galsim.CelestialCoord(center_ra,center_dec)
            centerpix = wcs.toImage(center_coords)
            
            for k in range(30):
>>>>>>> 3b91ccf2
                time1 = time.time()
            
                # The usual random number generator using a different seed for each galaxy.
                ud = galsim.UniformDeviate(sbparams.cluster_seed+k+1)
                
                try: 
                    # make single galaxy object
                    cluster_stamp,truth = make_cluster_galaxy(ud=ud,wcs=wcs,affine=affine,psf=psf,
                                                                  centerpix=centerpix,
                                                                  cluster_cat=cluster_cat,
                                                                  optics=optics,
                                                                  bandpass=bandpass,
                                                                  sbparams=sbparams)                
                    # Find the overlapping bounds:
                    bounds = cluster_stamp.bounds & full_image.bounds
                    
                    # We need to keep track of how much variance we have currently in the image, so when
                    # we add more noise, we can omit what is already there.
            
                    noise_image[bounds] += truth.variance
            
                    # Finally, add the stamp to the full image.
                    
                    full_image[bounds] += cluster_stamp[bounds]
                    time2 = time.time()
                    tot_time = time2-time1
                    logger.info('Cluster galaxy %d positioned relative to center t=%f s',
                                    k, tot_time)
                    this_flux=numpy.sum(stamp.array)
                    row = [ k,truth.x, truth.y, truth.ra, truth.dec, truth.g1, truth.g2, truth.mu,truth.z, this_flux]
                    truth_catalog.addRow(row)
                except:
                    logger.info('Cluster galaxy %d has failed, skipping...',k)
                    pdb.set_trace()
            """
                
            #####
            ### Now repeat process for stars!
            #####
    
            # get local range to iterate over in this process
            local_start, local_end = M.mpi_local_range(sbparams.nstars)
            for k in range(local_start, local_end):
                time1 = time.time()
                ud = galsim.UniformDeviate(sbparams.stars_seed+k+1)

                star_stamp,truth = make_a_star(ud=ud, wcs=wcs, psf=psf, affine=affine, 
                        optics=optics, sbparams=sbparams)
                bounds = star_stamp.bounds & full_image.bounds
               
                # Add the stamp to the full image.
                try: 
                    full_image[bounds] += star_stamp[bounds]
            
                    time2 = time.time()
                    tot_time = time2-time1
                    
                    logger.info('Star %d: positioned relative to center, t=%f s',
                                k,  tot_time)
                    this_flux=numpy.sum(star_stamp.array)
                    row = [ k,truth.x, truth.y, truth.ra, truth.dec, truth.g1, truth.g2, truth.mu,
                                truth.z, this_flux]
                    truth_catalog.addRow(row)
                    
                except:
                    logger.info('Star %d has failed, skipping...',k)

            # Gather results from MPI processes, reduce to single result on root
            # Using same names on left and right sides is hiding lots of MPI magic
            full_image = M.gather(full_image)
            truth_catalog = M.gather(truth_catalog)
            #noise_image = M.gather(noise_image)
            if M.is_mpi_root():
                full_image = reduce(combine_images, full_image)
                truth_catalog = reduce(combine_catalogs, truth_catalog)
                #noise_image = reduce(combine_imagees, noise_image)
            else:
                # do the adding of noise and writing to disk entirely on root
                # root and the rest meet again at barrier at start of loop
                continue

            # add sky background. must do this after reducing the image
            full_image += sky_level
            
            # If real-type COSMOS galaxies are used, the noise across the image won't be uniform. Since this code is
            # using parametric-type galaxies, the following section is commented out.
            #         max_current_variance = numpy.max(noise_image.array)
            #         noise_image = max_current_variance - noise_image

            # The first thing to do is to make the Gaussian noise uniform across the whole image.
            
            # NOTE: this version of the code ONLY includes sky noise. 
            
<<<<<<< HEAD
            this_sky_sigma = sbparams.sky_sigma*sbparams.exp_time
            this_sky_sigma -= numpy.sqrt(max_current_variance)
=======
                  
            noise_rng=galsim.UniformDeviate()
            vn = galsim.VariableGaussianNoise(noise_rng, noise_image)
            full_image.addNoise(vn)
>>>>>>> 3b91ccf2
            
            this_sky_sigma = sky_sigma*exp_time            
     
            # Regardless of galaxy type, add Gaussian noise with this variance to the final image.
            
            noise = galsim.GaussianNoise(rng, sigma=this_sky_sigma)
            full_image.addNoise(noise)
        
            logger.debug('Added noise to final output image')
            if not os.path.exists(os.path.dirname(file_name)):
                os.makedirs(os.path.dirname(file_name))
            full_image.write(file_name)

 
            # Write truth catalog to file. 
            truth_catalog.write(truth_file_name)
            logger.info('Wrote image to %r',file_name)

            logger.info(' ')
            logger.info('completed run %d for psf %s',i,psf_filen)
            i=i+1
            logger.info(' ')
            
        logger.info(' ')
        logger.info('completed all images')
        logger.info(' ')

if __name__ == "__main__":
    main(sys.argv)<|MERGE_RESOLUTION|>--- conflicted
+++ resolved
@@ -63,23 +63,9 @@
     - pos is position of galaxy in image
     - nfw_z_source is background galaxy redshift
     """
-<<<<<<< HEAD
-    try:
-        g1,g2 = nfw_halo.getShear( pos , nfw_z_source )
-        nfw_shear = galsim.Shear(g1=g1,g2=g2)
-    except:
-        # This shouldn't happen, since we exclude the inner 10 arcsec, but it's a
-        # good idea to use the try/except block here anyway.
-        import warnings
-        warnings.warn("Warning: NFWHalo shear is invalid -- probably strong lensing!  " +
-                          "Using shear = 0.")
-        nfw_shear = galsim.Shear(g1=0,g2=0)
-        logger.debug("NFWHalo shear is invalid")
-        
-=======
+
     g1,g2 = nfw_halo.getShear( pos , nfw_z_source )
     nfw_shear = galsim.Shear(g1=g1,g2=g2)
->>>>>>> 3b91ccf2
     nfw_mu = nfw_halo.getMagnification( pos , nfw_z_source )
 
     if nfw_mu < 0:
@@ -118,20 +104,22 @@
     logger.debug('created chromatic galaxy')
 
     # Obtain galaxy redshift from the COSMOS profile fit catalog
-    #gal_z=fitcat['zphot'][gal.index]
-
+    gal_z=fitcat['zphot'][gal.index]
+    """
     # Draw the redshift from a power law distribution: N(f) ~ f^-2
     redshift_dist = galsim.DistDeviate(ud, function = lambda x:x**-2,
                                            x_min = 0.5,
                                            x_max = 1.5)
     gal_z = redshift_dist()
-    
+    """
 
     # Apply a random rotation
     theta = ud()*2.0*numpy.pi*galsim.radians
     gal = gal.rotate(theta)
     # This automatically scales up the noise variance (if there is any) by flux_scaling**2.
-    gal *= flux_scaling
+    gal *= sbparams.flux_scaling
+    logger.debug('rescaled galaxy with scaling factor %f' % sbparams.flux_scaling)
+
     
     # Get the reduced shears and magnification at this point
     nfw_shear, mu = nfw_lensing(nfw, uv_pos, gal_z)
@@ -147,13 +135,6 @@
         g1 = 0.0; g2 = 0.0
         mu = 1.0
 
-<<<<<<< HEAD
-    # This automatically scales up the noise variance by flux_scaling**2.
-    gal *= sbparams.flux_scaling
-    logger.debug('rescaled galaxy with scaling factor %f' % sbparams.flux_scaling)
-
-=======
->>>>>>> 3b91ccf2
         
     # Generate PSF at location of galaxy
     # Convolve galaxy image with the PSF.    
@@ -523,67 +504,12 @@
     M = MPIHelper()
 
     # Define some parameters we'll use below.
-<<<<<<< HEAD
     sbparams = SuperBITParameters(argv=argv)
     
     # Set up the NFWHalo:
     nfw = galsim.NFWHalo(mass=sbparams.mass, conc=sbparams.nfw_conc, redshift=sbparams.nfw_z_halo,
                      omega_m=sbparams.omega_m, omega_lam=sbparams.omega_lam)
-=======
-    # Defining globals is bad practice, but convenient
-    # Normally these would be read in from some parameter file.
-    global pixel_scale
-    pixel_scale = 0.206          # arcsec/pixel
-    global sky_bkg               # mean sky background from AG's paper
-    sky_bkg = 0.32               # ADU / s / pix
-    global sky_sigma             # standard deviation of sky background   
-    sky_sigma = 0.0957           # ADU / s / pix
-    gain = 3.33
-    global image_xsize
-    image_xsize = 6665           # size of image in pixels
-    global image_ysize
-    image_ysize = 4453           # size of image in pixels
-    global image_xsize_arcsec
-    image_xsize_arcsec = image_xsize*pixel_scale # size of big image in each dimension (arcsec)
-    global image_ysize_arcsec
-    image_ysize_arcsec = image_ysize*pixel_scale # size of big image in each dimension (arcsec)
-    global center_ra
-    center_ra = 19.3*galsim.hours     # The RA, Dec of the center of the image on the sky
-    global center_dec
-    center_dec = -33.1*galsim.degrees
-    global center_coords
-    center_coords = galsim.CelestialCoord(center_ra,center_dec)
-    
-    global n                     # number of exposures to create per PSF model
-    n = 7
-    global exp_time
-    exp_time = 300
-    global nobj
-    nobj = 4000                    # number of galaxies in entire field
-    global nstars
-    nstars = 350                # number of stars in the entire field
-    global flux_scaling           
-    global tel_diam
-    tel_diam = 0.5                    
-    global lam                   # Fiducial wavelength for which optical aberrations are initially defined
-    lam =625                     # nanometers  
-    global optics                # will store the Zernicke component of the PSF
-    global cosmos_cat            # will store the COSMOS catalog from which we draw objects
-    
-    psf_path = '/Users/jemcclea/Research/GalSim/examples/data/flight_jitter_only_oversampled_1x'
-    #psf_path = '/users/jmcclear/data/superbit/galsim/data/flight_jitter_only_oversampled_1x'
-    
-    # Set up the NFWHalo:
-    global nfw                   # will store the NFWHalo information
-    mass=5E14                    # Cluster mass (Msol/h)
-    nfw_conc = 4                 # Concentration parameter = virial radius / NFW scale radius
-    nfw_z_halo = 0.17            # redshift of the halo
-    omega_m = 0.3                # Omega matter for the background cosmology.
-    omega_lam = 0.7              # Omega lambda for the background cosmology.
-    
-    nfw = galsim.NFWHalo(mass=mass, conc=nfw_conc, redshift=nfw_z_halo,
-                             omega_m=omega_m, omega_lam=omega_lam)
->>>>>>> 3b91ccf2
+
     logger.info('Set up NFW halo for lensing')
 
     # Read in galaxy catalog, as well as catalog containing
@@ -599,13 +525,9 @@
     ### Now create PSF. First, define Zernicke polynomial component
     ### note: aberrations were definined for lam = 550, and close to the
     ### center of the camera. The PSF degrades at the edge of the FOV
-<<<<<<< HEAD
     lam_over_diam = sbparams.lam * 1.e-9 / sbparams.tel_diam    # radians
     lam_over_diam *= 206265.
-=======
-    lam_over_diam = lam * 1.e-9 / tel_diam    # radians
-    lam_over_diam *= 206265  # arcsec
->>>>>>> 3b91ccf2
+
     aberrations = numpy.zeros(38)             # Set the initial size.
     aberrations[0] = 0.                       # First entry must be zero
     aberrations[1] = -0.00305127
@@ -616,22 +538,12 @@
     aberrations[37] = 0.00000004
     logger.info('Calculated lambda over diam = %f arcsec', lam_over_diam)
 
-<<<<<<< HEAD
     # will store the Zernicke component of the PSF
     optics = galsim.OpticalPSF(lam=sbparams.lam,diam=sbparams.tel_diam, 
                         obscuration=sbparams.obscuration, nstruts=sbparams.nstruts, 
                         strut_angle=sbparams.strut_angle, strut_thick=sbparams.strut_thick,
                         aberrations=aberrations)
-=======
-    # Define strut parameters. BIT has four orthogonal struts that
-    # are ~12mm wide, and the exit pupil diameter is 137.4549 mm (Zemax)
-    nstruts = 4
-    strut_thick = 0.087                  # as a fraction of pupil diameter; BIT tr
-    strut_angle = 90 * galsim.degrees   # angle between the vertical and the strut closest to it
-    
-    optics = galsim.OpticalPSF(lam=lam,diam=tel_diam, obscuration = 0.380, nstruts=nstruts,
-                                   strut_angle=strut_angle, strut_thick=strut_thick, aberrations = aberrations)
->>>>>>> 3b91ccf2
+
     logger.info('Made telescope PSF profile')
     
     # load SuperBIT bandpass
@@ -657,18 +569,10 @@
 
             try:
                 root=psf_filen.split('data/')[1].split('/')[0]
-<<<<<<< HEAD
                 timescale=str(sbparams.exp_time)
                 outname=''.join(['mock_superbit_',root,timescale,str(i).zfill(3),'.fits'])
                 truth_file_name=''.join([sbparams.outdir, 'truth_', root, timescale, str(i).zfill(3), '.dat'])
                 file_name = os.path.join(sbparams.outdir, outname)
-=======
-                #timescale=psf_filen.split('_1x/')[1].split('.')[0]
-                timescale=str(exp_time)
-                outname=''.join(['mock_superbit_',root,timescale,str(i).zfill(3),'.fits'])
-                truth_file_name=''.join(['./output-jitter/round1/truth_',root,timescale,str(i).zfill(3),'.dat'])
-                file_name = os.path.join('output-jitter/round1',outname)
->>>>>>> 3b91ccf2
 
             except:
                 print("naming failed, check path")
@@ -757,23 +661,14 @@
             #####
             ### Inject cluster galaxy objects:
             #####
-
-<<<<<<< HEAD
+ 
             center_coords = galsim.CelestialCoord(sbparams.center_ra,sbparams.center_dec)
             centerpix = wcs.toImage(center_coords)
             
             # get local range to iterate over in this process
             local_start, local_end = M.mpi_local_range(sbparams.nclustergal)
             for k in range(local_start, local_end):
-=======
-            """
-            random_seed=892375351
-
-            center_coords = galsim.CelestialCoord(center_ra,center_dec)
-            centerpix = wcs.toImage(center_coords)
-            
-            for k in range(30):
->>>>>>> 3b91ccf2
+
                 time1 = time.time()
             
                 # The usual random number generator using a different seed for each galaxy.
@@ -807,8 +702,8 @@
                     truth_catalog.addRow(row)
                 except:
                     logger.info('Cluster galaxy %d has failed, skipping...',k)
-                    pdb.set_trace()
-            """
+                    
+            
                 
             #####
             ### Now repeat process for stars!
@@ -849,7 +744,7 @@
             if M.is_mpi_root():
                 full_image = reduce(combine_images, full_image)
                 truth_catalog = reduce(combine_catalogs, truth_catalog)
-                #noise_image = reduce(combine_imagees, noise_image)
+                #noise_image = reduce(combine_images, noise_image)
             else:
                 # do the adding of noise and writing to disk entirely on root
                 # root and the rest meet again at barrier at start of loop
@@ -867,18 +762,14 @@
             
             # NOTE: this version of the code ONLY includes sky noise. 
             
-<<<<<<< HEAD
-            this_sky_sigma = sbparams.sky_sigma*sbparams.exp_time
+            this_sky_sigma = sbparams.sky_sigma*numpy.sqrt(sbparams.exp_time)
             this_sky_sigma -= numpy.sqrt(max_current_variance)
-=======
+
                   
             noise_rng=galsim.UniformDeviate()
             vn = galsim.VariableGaussianNoise(noise_rng, noise_image)
             full_image.addNoise(vn)
->>>>>>> 3b91ccf2
-            
-            this_sky_sigma = sky_sigma*exp_time            
-     
+
             # Regardless of galaxy type, add Gaussian noise with this variance to the final image.
             
             noise = galsim.GaussianNoise(rng, sigma=this_sky_sigma)
